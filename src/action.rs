--- conflicted
+++ resolved
@@ -216,7 +216,6 @@
         /// To deactivate the functionality, set this to 0.
         tap_hold_interval: u16,
     },
-<<<<<<< HEAD
     /// A sequence of SequenceEvents
     Sequence {
         /// An array of SequenceEvents that will be triggered (in order)
@@ -224,7 +223,6 @@
     },
     /// Cancels any running sequences
     CancelSequences,
-=======
     /// One-shot key. Activates `action` until a single other key is pressed following the
     /// one shot activation or `timeout` ticks elapse. For example, a one-shot key can be
     /// used to activate shift for exactly one keypress or switch to another layer for
@@ -257,7 +255,6 @@
         /// tap-dance key will reset this timeout.
         timeout: u16,
     },
->>>>>>> 27c273aa
     /// Custom action.
     ///
     /// Define a user defined action. This enum can be anything you
