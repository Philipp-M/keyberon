--- conflicted
+++ resolved
@@ -238,18 +238,11 @@
             WaitingConfig::HoldTap(htc) => (self.handle_hold_tap(htc, stacked), None),
             WaitingConfig::OneShot => (self.handle_one_shot(stacked), None),
             WaitingConfig::TapDance(ref tds) => {
-<<<<<<< HEAD
-                let (ret, num_taps) = self.handle_tap_dance(tds.num_taps, stacked);
-                // Due to ownership issues, handle_tap_dance can't contain all of the necessary
-                // logic.
-                if ret.is_some() || usize::from(num_taps) >= tds.actions.len() {
-=======
                 let (ret, num_taps) =
                     self.handle_tap_dance(tds.num_taps, tds.actions.len(), stacked);
                 // Due to ownership issues, handle_tap_dance can't contain all of the necessary
                 // logic.
                 if ret.is_some() {
->>>>>>> 4cd182b5
                     let idx = core::cmp::min(num_taps.into(), tds.actions.len()).saturating_sub(1);
                     self.tap = tds.actions[idx];
                 }
@@ -337,16 +330,12 @@
         Some(WaitingAction::Tap)
     }
 
-<<<<<<< HEAD
-    fn handle_tap_dance(&self, num_taps: u16, stacked: &mut Stack) -> (Option<WaitingAction>, u16) {
-=======
     fn handle_tap_dance(
         &self,
         num_taps: u16,
         max_taps: usize,
         stacked: &mut Stack,
     ) -> (Option<WaitingAction>, u16) {
->>>>>>> 4cd182b5
         // Evict events with the same coordinates except for the final release. E.g. if 3 taps have
         // occurred, this will remove all `Press` events and 2 `Release` events. This is done so
         // that the state machine processes the entire tap dance sequence as a single press and
@@ -366,11 +355,7 @@
                 do_retain
             });
         };
-<<<<<<< HEAD
-        if self.timeout == 0 {
-=======
         if self.timeout == 0 || usize::from(num_taps) >= max_taps {
->>>>>>> 4cd182b5
             evict_same_coord_events(num_taps, stacked);
             return (Some(WaitingAction::Tap), num_taps);
         }
@@ -1720,15 +1705,8 @@
         assert_eq!(CustomEvent::NoEvent, layout.tick());
         assert_keys(&[], layout.keycodes());
         layout.event(Release(0, 0));
-<<<<<<< HEAD
-        for _ in 0..100 {
-            assert_eq!(CustomEvent::NoEvent, layout.tick());
-            assert_keys(&[], layout.keycodes());
-        }
-=======
-        assert_eq!(CustomEvent::NoEvent, layout.tick());
-        assert_keys(&[], layout.keycodes());
->>>>>>> 4cd182b5
+        assert_eq!(CustomEvent::NoEvent, layout.tick());
+        assert_keys(&[], layout.keycodes());
         assert_eq!(CustomEvent::NoEvent, layout.tick());
         assert_keys(&[Space], layout.keycodes());
         assert_eq!(CustomEvent::NoEvent, layout.tick());
@@ -1752,23 +1730,14 @@
             assert_keys(&[], layout.keycodes());
         }
         layout.event(Press(0, 0));
-<<<<<<< HEAD
+        for _ in 0..101 {
+            assert_eq!(CustomEvent::NoEvent, layout.tick());
+            assert_keys(&[], layout.keycodes());
+        }
         for _ in 0..200 {
             assert_eq!(CustomEvent::NoEvent, layout.tick());
-            assert_keys(&[], layout.keycodes());
-        }
-        assert_eq!(CustomEvent::NoEvent, layout.tick());
-        assert_keys(&[LAlt], layout.keycodes());
-=======
-        for _ in 0..101 {
-            assert_eq!(CustomEvent::NoEvent, layout.tick());
-            assert_keys(&[], layout.keycodes());
-        }
-        for _ in 0..200 {
-            assert_eq!(CustomEvent::NoEvent, layout.tick());
             assert_keys(&[LAlt], layout.keycodes());
         }
->>>>>>> 4cd182b5
         layout.event(Release(0, 0));
         assert_eq!(CustomEvent::NoEvent, layout.tick());
         assert_keys(&[], layout.keycodes());
