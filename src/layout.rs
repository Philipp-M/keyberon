//! Layout management.

/// A procedural macro to generate [Layers](type.Layers.html)
/// ## Syntax
/// Items inside the macro are converted to Actions as such:
/// - [`Action::KeyCode`]: Idents are automatically understood as keycodes: `A`, `RCtrl`, `Space`
///     - Punctuation, numbers and other literals that aren't special to the rust parser are converted
///       to KeyCodes as well: `,` becomes `KeyCode::Commma`, `2` becomes `KeyCode::Kb2`, `/` becomes `KeyCode::Slash`
///     - Characters which require shifted keys are converted to `Action::MultipleKeyCodes(&[LShift, <character>])`:
///       `!` becomes `Action::MultipleKeyCodes(&[LShift, Kb1])` etc
///     - Characters special to the rust parser (parentheses, brackets, braces, quotes, apostrophes, underscores, backslashes and backticks)
///       left alone cause parsing errors and as such have to be enclosed by apostrophes: `'['` becomes `KeyCode::LBracket`,
///       `'\''` becomes `KeyCode::Quote`, `'\\'` becomes `KeyCode::BSlash`
/// - [`Action::NoOp`]: Lowercase `n`
/// - [`Action::Trans`]: Lowercase `t`
/// - [`Action::Layer`]: A number in parentheses: `(1)`, `(4 - 2)`, `(0x4u8 as usize)`
/// - [`Action::MultipleActions`]: Actions in brackets: `[LCtrl S]`, `[LAlt LCtrl C]`, `[(2) B {Action::NoOp}]`
/// - Other `Action`s: anything in braces (`{}`) is copied unchanged to the final layout - `{ Action::Custom(42) }`
///   simply becomes `Action::Custom(42)`
///
/// **Important note**: comma (`,`) is a keycode on its own, and can't be used to separate keycodes as one would have
/// to do when not using a macro.
///
/// ## Usage example:
/// Example layout for a 12x4 split keyboard:
/// ```
/// use keyberon::action::Action;
/// use keyberon::layout::Layers;
/// static DLAYER: Action = Action::DefaultLayer(5);
///
/// pub static LAYERS: Layers<12, 4, 2> = keyberon::layout::layout! {
///     {
///         [ Tab    Q W E R T   Y U I O P BSpace ]
///         [ LCtrl  A S D F G   H J K L ; Quote  ]
///         [ LShift Z X C V B   N M , . / Escape ]
///         [ n n LGui {DLAYER} Space Escape   BSpace Enter (1) RAlt n n ]
///     }
///     {
///         [ Tab    1 2 3 4 5   6 7 8 9 0 BSpace  ]
///         [ LCtrl  ! @ # $ %   ^ & * '(' ')' -   ]
///         [ LShift n n n n n   n n n n n [LAlt A]]
///         [ n n LGui (2) t t   t t t RAlt n n    ]
///     }
///     // ...
/// };
/// ```
pub use keyberon_macros::*;

use crate::action::{Action, HoldTapConfig, SequenceEvent};
use crate::key_code::KeyCode;
use arraydeque::ArrayDeque;
use heapless::Vec;

use State::*;

/// The Layers type.
///
/// `Layers` type is an array of layers which contain the description
/// of actions on the switch matrix. For example `layers[1][2][3]`
/// corresponds to the key on the first layer, row 2, column 3.
/// The generic parameters are in order: the number of columns, rows and layers,
/// and the type contained in custom actions.
pub type Layers<const C: usize, const R: usize, const L: usize, T = core::convert::Infallible> =
    [[[Action<T>; C]; R]; L];

type Stack = ArrayDeque<[Stacked; 16], arraydeque::behavior::Wrapping>;

/// The layout manager. It takes `Event`s and `tick`s as input, and
/// generate keyboard reports.
pub struct Layout<const C: usize, const R: usize, const L: usize, T = core::convert::Infallible>
where
    T: 'static,
{
    layers: &'static [[[Action<T>; C]; R]; L],
    default_layer: usize,
    states: Vec<State<T>, 64>,
    waiting: Option<WaitingState<T>>,
    stacked: Stack,
<<<<<<< HEAD
    tap_hold_tracker: TapHoldTracker,
=======
    active_sequences: ArrayDeque<[SequenceState; 4], arraydeque::behavior::Wrapping>,
>>>>>>> a26a3b6f
}

/// An event on the key matrix.
#[derive(Debug, Copy, Clone, PartialEq, Eq)]
pub enum Event {
    /// Press event with coordinates (i, j).
    Press(u8, u8),
    /// Release event with coordinates (i, j).
    Release(u8, u8),
}
impl Event {
    /// Returns the coordinates (i, j) of the event.
    pub fn coord(self) -> (u8, u8) {
        match self {
            Event::Press(i, j) => (i, j),
            Event::Release(i, j) => (i, j),
        }
    }

    /// Transforms the coordinates of the event.
    ///
    /// # Example
    ///
    /// ```
    /// # use keyberon::layout::Event;
    /// assert_eq!(
    ///     Event::Press(3, 10),
    ///     Event::Press(3, 1).transform(|i, j| (i, 11 - j)),
    /// );
    /// ```
    pub fn transform(self, f: impl FnOnce(u8, u8) -> (u8, u8)) -> Self {
        match self {
            Event::Press(i, j) => {
                let (i, j) = f(i, j);
                Event::Press(i, j)
            }
            Event::Release(i, j) => {
                let (i, j) = f(i, j);
                Event::Release(i, j)
            }
        }
    }

    /// Returns `true` if the event is a key press.
    pub fn is_press(self) -> bool {
        match self {
            Event::Press(..) => true,
            Event::Release(..) => false,
        }
    }

    /// Returns `true` if the event is a key release.
    pub fn is_release(self) -> bool {
        match self {
            Event::Release(..) => true,
            Event::Press(..) => false,
        }
    }
}

/// Event from custom action.
#[derive(Debug, PartialEq, Eq)]
pub enum CustomEvent<T: 'static> {
    /// No custom action.
    NoEvent,
    /// The given custom action key is pressed.
    Press(&'static T),
    /// The given custom action key is released.
    Release(&'static T),
}
impl<T> CustomEvent<T> {
    /// Update an event according to a new event.
    ///
    ///The event can only be modified in the order `NoEvent < Press <
    /// Release`
    fn update(&mut self, e: Self) {
        use CustomEvent::*;
        match (&e, &self) {
            (Release(_), NoEvent) | (Release(_), Press(_)) => *self = e,
            (Press(_), NoEvent) => *self = e,
            _ => (),
        }
    }
}
impl<T> Default for CustomEvent<T> {
    fn default() -> Self {
        CustomEvent::NoEvent
    }
}

#[derive(Debug, Eq, PartialEq)]
enum State<T: 'static> {
    NormalKey { keycode: KeyCode, coord: (u8, u8) },
    LayerModifier { value: usize, coord: (u8, u8) },
    Custom { value: &'static T, coord: (u8, u8) },
    FakeKey { keycode: KeyCode }, // Fake key event for sequences
}
impl<T> Copy for State<T> {}
impl<T> Clone for State<T> {
    fn clone(&self) -> Self {
        *self
    }
}
impl<T: 'static> State<T> {
    fn keycode(&self) -> Option<KeyCode> {
        match self {
            NormalKey { keycode, .. } => Some(*keycode),
            FakeKey { keycode } => Some(*keycode),
            _ => None,
        }
    }
    fn tick(&self) -> Option<Self> {
        Some(*self)
    }
    fn release(&self, c: (u8, u8), custom: &mut CustomEvent<T>) -> Option<Self> {
        match *self {
            NormalKey { coord, .. } | LayerModifier { coord, .. } if coord == c => None,
            Custom { value, coord } if coord == c => {
                custom.update(CustomEvent::Release(value));
                None
            }
            _ => Some(*self),
        }
    }
    fn seq_release(&self, kc: KeyCode) -> Option<Self> {
        match *self {
            FakeKey { keycode, .. } if keycode == kc => None,
            _ => Some(*self),
        }
    }
    fn get_layer(&self) -> Option<usize> {
        match self {
            LayerModifier { value, .. } => Some(*value),
            _ => None,
        }
    }
}

#[derive(Debug)]
struct WaitingState<T: 'static> {
    coord: (u8, u8),
    timeout: u16,
    delay: u16,
    hold: &'static Action<T>,
    tap: &'static Action<T>,
    config: HoldTapConfig,
}
enum WaitingAction {
    Hold,
    Tap,
    NoOp,
}
impl<T> WaitingState<T> {
    fn tick(&mut self, stacked: &Stack) -> WaitingAction {
        self.timeout = self.timeout.saturating_sub(1);
        match self.config {
            HoldTapConfig::Default => (),
            HoldTapConfig::HoldOnOtherKeyPress => {
                if stacked.iter().any(|s| s.event.is_press()) {
                    return WaitingAction::Hold;
                }
            }
            HoldTapConfig::PermissiveHold => {
                for (x, s) in stacked.iter().enumerate() {
                    if s.event.is_press() {
                        let (i, j) = s.event.coord();
                        let target = Event::Release(i, j);
                        if stacked.iter().skip(x + 1).any(|s| s.event == target) {
                            return WaitingAction::Hold;
                        }
                    }
                }
            }
        }
        if let Some(&Stacked { since, .. }) = stacked
            .iter()
            .find(|s| self.is_corresponding_release(&s.event))
        {
            if self.timeout >= self.delay - since {
                WaitingAction::Tap
            } else {
                WaitingAction::Hold
            }
        } else if self.timeout == 0 {
            WaitingAction::Hold
        } else {
            WaitingAction::NoOp
        }
    }
    fn is_corresponding_release(&self, event: &Event) -> bool {
        matches!(event, Event::Release(i, j) if (*i, *j) == self.coord)
    }
}

#[derive(Debug, Copy, Clone)]
struct SequenceState {
    cur_event: Option<SequenceEvent>,
    delay: u32,              // Keeps track of SequenceEvent::Delay time remaining
    tapped: Option<KeyCode>, // Keycode of a key that should be released at the next tick
    remaining_events: &'static [SequenceEvent],
}

#[derive(Debug)]
struct Stacked {
    event: Event,
    since: u16,
}
impl From<Event> for Stacked {
    fn from(event: Event) -> Self {
        Stacked { event, since: 0 }
    }
}
impl Stacked {
    fn tick(&mut self) {
        self.since = self.since.saturating_add(1);
    }
}

#[derive(Default)]
struct TapHoldTracker {
    coord: (u8, u8),
    timeout: u16,
}

impl TapHoldTracker {
    fn tick(&mut self) {
        self.timeout = self.timeout.saturating_sub(1);
    }
}

impl<const C: usize, const R: usize, const L: usize, T: 'static> Layout<C, R, L, T> {
    /// Creates a new `Layout` object.
    pub fn new(layers: &'static [[[Action<T>; C]; R]; L]) -> Self {
        Self {
            layers,
            default_layer: 0,
            states: Vec::new(),
            waiting: None,
            stacked: ArrayDeque::new(),
<<<<<<< HEAD
            tap_hold_tracker: Default::default(),
=======
            active_sequences: ArrayDeque::new(),
>>>>>>> a26a3b6f
        }
    }
    /// Iterates on the key codes of the current state.
    pub fn keycodes(&self) -> impl Iterator<Item = KeyCode> + '_ {
        self.states.iter().filter_map(State::keycode)
    }
    fn waiting_into_hold(&mut self) -> CustomEvent<T> {
        if let Some(w) = &self.waiting {
            let hold = w.hold;
            let coord = w.coord;
            self.waiting = None;
            if coord == self.tap_hold_tracker.coord {
                self.tap_hold_tracker.timeout = 0;
            }
            self.do_action(hold, coord, 0)
        } else {
            CustomEvent::NoEvent
        }
    }
    fn waiting_into_tap(&mut self) -> CustomEvent<T> {
        if let Some(w) = &self.waiting {
            let tap = w.tap;
            let coord = w.coord;
            self.waiting = None;
            self.do_action(tap, coord, 0)
        } else {
            CustomEvent::NoEvent
        }
    }
    /// A time event.
    ///
    /// This method must be called regularly, typically every millisecond.
    ///
    /// Returns the corresponding `CustomEvent`, allowing to manage
    /// custom actions thanks to the `Action::Custom` variant.
    pub fn tick(&mut self) -> CustomEvent<T> {
        self.states = self.states.iter().filter_map(State::tick).collect();
        self.stacked.iter_mut().for_each(Stacked::tick);
<<<<<<< HEAD
        self.tap_hold_tracker.tick();
=======
        self.process_sequences();
>>>>>>> a26a3b6f
        match &mut self.waiting {
            Some(w) => match w.tick(&self.stacked) {
                WaitingAction::Hold => self.waiting_into_hold(),
                WaitingAction::Tap => self.waiting_into_tap(),
                WaitingAction::NoOp => CustomEvent::NoEvent,
            },
            None => match self.stacked.pop_front() {
                Some(s) => self.unstack(s),
                None => CustomEvent::NoEvent,
            },
        }
    }
    /// Takes care of draining and populating the `active_sequences` ArrayDeque,
    /// giving us sequences (aka macros) of nearly limitless length!
    fn process_sequences(&mut self) {
        // Iterate over all active sequence events
        for _ in 0..self.active_sequences.len() {
            if let Some(mut seq) = self.active_sequences.pop_front() {
                // If we've encountered a SequenceEvent::Delay we must count
                // that down completely before doing anything else...
                if seq.delay > 0 {
                    seq.delay = seq.delay.saturating_sub(1);
                } else if let Some(keycode) = seq.tapped {
                    // Clear out the Press() matching this Tap()'s keycode
                    self.states = self
                        .states
                        .iter()
                        .filter_map(|s| s.seq_release(keycode))
                        .collect();
                    seq.tapped = None;
                } else {
                    // Pull the next SequenceEvent
                    match seq.remaining_events {
                        [e, tail @ ..] => {
                            seq.cur_event = Some(*e);
                            seq.remaining_events = tail;
                        }
                        [] => (),
                    }
                    // Process it (SequenceEvent)
                    match seq.cur_event {
                        Some(SequenceEvent::Complete) => {
                            for fake_key in self.states.clone().iter() {
                                match *fake_key {
                                    FakeKey { keycode } => {
                                        self.states = self
                                            .states
                                            .iter()
                                            .filter_map(|s| s.seq_release(keycode))
                                            .collect();
                                    }
                                    _ => {}
                                }
                            }
                            seq.remaining_events = &[];
                        }
                        Some(SequenceEvent::Press(keycode)) => {
                            // Start tracking this fake key Press() event
                            let _ = self.states.push(FakeKey { keycode });
                        }
                        Some(SequenceEvent::Tap(keycode)) => {
                            // Same as Press() except we track it for one tick via seq.tapped:
                            let _ = self.states.push(FakeKey { keycode });
                            seq.tapped = Some(keycode);
                        }
                        Some(SequenceEvent::Release(keycode)) => {
                            // Clear out the Press() matching this Release's keycode
                            self.states = self
                                .states
                                .iter()
                                .filter_map(|s| s.seq_release(keycode))
                                .collect()
                        }
                        Some(SequenceEvent::Delay { duration }) => {
                            // Setup a delay that will be decremented once per tick until 0
                            if duration > 0 {
                                // -1 to start since this tick counts
                                seq.delay = duration - 1;
                            }
                        }
                        _ => {} // We'll never get here
                    }
                }
                if seq.remaining_events.len() > 0 {
                    // Put it back
                    self.active_sequences.push_back(seq);
                }
            }
        }
    }
    fn unstack(&mut self, stacked: Stacked) -> CustomEvent<T> {
        use Event::*;
        match stacked.event {
            Release(i, j) => {
                let mut custom = CustomEvent::NoEvent;
                self.states = self
                    .states
                    .iter()
                    .filter_map(|s| s.release((i, j), &mut custom))
                    .collect();
                custom
            }
            Press(i, j) => {
                let action = self.press_as_action((i, j), self.current_layer());
                self.do_action(action, (i, j), stacked.since)
            }
        }
    }
    /// Register a key event.
    pub fn event(&mut self, event: Event) {
        if let Some(stacked) = self.stacked.push_back(event.into()) {
            self.waiting_into_hold();
            self.unstack(stacked);
        }
    }
    fn press_as_action(&self, coord: (u8, u8), layer: usize) -> &'static Action<T> {
        use crate::action::Action::*;
        let action = self
            .layers
            .get(layer)
            .and_then(|l| l.get(coord.0 as usize))
            .and_then(|l| l.get(coord.1 as usize));
        match action {
            None => &NoOp,
            Some(Trans) => {
                if layer != self.default_layer {
                    self.press_as_action(coord, self.default_layer)
                } else {
                    &NoOp
                }
            }
            Some(action) => action,
        }
    }
    fn do_action(
        &mut self,
        action: &'static Action<T>,
        coord: (u8, u8),
        delay: u16,
    ) -> CustomEvent<T> {
        assert!(self.waiting.is_none());
        use Action::*;
        match action {
            NoOp | Trans => (),
            HoldTap {
                timeout,
                hold,
                tap,
                config,
                tap_hold_interval,
            } => {
                if *tap_hold_interval == 0
                    || coord != self.tap_hold_tracker.coord
                    || self.tap_hold_tracker.timeout == 0
                {
                    let waiting: WaitingState<T> = WaitingState {
                        coord,
                        timeout: *timeout,
                        delay,
                        hold,
                        tap,
                        config: *config,
                    };
                    self.waiting = Some(waiting);
                    self.tap_hold_tracker.timeout = *tap_hold_interval;
                } else {
                    self.tap_hold_tracker.timeout = 0;
                    self.do_action(tap, coord, delay);
                }
                // Need to set tap_hold_tracker coord AFTER the checks.
                self.tap_hold_tracker.coord = coord;
            }
            &KeyCode(keycode) => {
                self.tap_hold_tracker.coord = coord;
                let _ = self.states.push(NormalKey { coord, keycode });
            }
            &MultipleKeyCodes(v) => {
                self.tap_hold_tracker.coord = coord;
                for &keycode in v {
                    let _ = self.states.push(NormalKey { coord, keycode });
                }
            }
            &MultipleActions(v) => {
                self.tap_hold_tracker.coord = coord;
                let mut custom = CustomEvent::NoEvent;
                for action in v {
                    custom.update(self.do_action(action, coord, delay));
                }
                return custom;
            }
            Sequence { events } => {
                self.active_sequences.push_back(SequenceState {
                    cur_event: None,
                    delay: 0,
                    tapped: None,
                    remaining_events: events,
                });
            }
            CancelSequences => {
                // Clear any and all running sequences then clean up any leftover FakeKey events
                self.active_sequences.clear();
                for fake_key in self.states.clone().iter() {
                    match *fake_key {
                        FakeKey { keycode } => {
                            self.states = self
                                .states
                                .iter()
                                .filter_map(|s| s.seq_release(keycode))
                                .collect();
                        }
                        _ => {}
                    }
                }
            }
            &Layer(value) => {
                self.tap_hold_tracker.coord = coord;
                let _ = self.states.push(LayerModifier { value, coord });
            }
            DefaultLayer(value) => {
                self.tap_hold_tracker.coord = coord;
                self.set_default_layer(*value);
            }
            Custom(value) => {
                self.tap_hold_tracker.coord = coord;
                if self.states.push(State::Custom { value, coord }).is_ok() {
                    return CustomEvent::Press(value);
                }
            }
        }
        CustomEvent::NoEvent
    }

    /// Obtain the index of the current active layer
    fn current_layer(&self) -> usize {
        self.states
            .iter()
            .rev()
            .find_map(State::get_layer)
            .unwrap_or(self.default_layer)
    }

    /// Sets the default layer for the layout
    pub fn set_default_layer(&mut self, value: usize) {
        if value < self.layers.len() {
            self.default_layer = value
        }
    }
}

#[cfg(test)]
mod test {
    extern crate std;
    use super::{Event::*, Layout, *};
    use crate::action::Action::*;
    use crate::action::HoldTapConfig;
    use crate::action::SequenceEvent;
    use crate::action::{k, l, m};
    use crate::key_code::KeyCode;
    use crate::key_code::KeyCode::*;
    use std::collections::BTreeSet;

    #[track_caller]
    fn assert_keys(expected: &[KeyCode], iter: impl Iterator<Item = KeyCode>) {
        let expected: BTreeSet<_> = expected.iter().copied().collect();
        let tested = iter.collect();
        assert_eq!(expected, tested);
    }

    #[test]
    fn basic_hold_tap() {
        static LAYERS: Layers<2, 1, 2> = [
            [[
                HoldTap {
                    timeout: 200,
                    hold: &l(1),
                    tap: &k(Space),
                    config: HoldTapConfig::Default,
                    tap_hold_interval: 0,
                },
                HoldTap {
                    timeout: 200,
                    hold: &k(LCtrl),
                    tap: &k(Enter),
                    config: HoldTapConfig::Default,
                    tap_hold_interval: 0,
                },
            ]],
            [[Trans, m(&[LCtrl, Enter])]],
        ];
        let mut layout = Layout::new(&LAYERS);
        assert_eq!(CustomEvent::NoEvent, layout.tick());
        assert_keys(&[], layout.keycodes());
        layout.event(Press(0, 1));
        assert_eq!(CustomEvent::NoEvent, layout.tick());
        assert_keys(&[], layout.keycodes());
        layout.event(Press(0, 0));
        assert_eq!(CustomEvent::NoEvent, layout.tick());
        assert_keys(&[], layout.keycodes());
        layout.event(Release(0, 0));
        for _ in 0..197 {
            assert_eq!(CustomEvent::NoEvent, layout.tick());
            assert_keys(&[], layout.keycodes());
        }
        assert_eq!(CustomEvent::NoEvent, layout.tick());
        assert_keys(&[], layout.keycodes());
        assert_eq!(CustomEvent::NoEvent, layout.tick());
        assert_keys(&[LCtrl], layout.keycodes());
        assert_eq!(CustomEvent::NoEvent, layout.tick());
        assert_keys(&[LCtrl], layout.keycodes());
        assert_eq!(CustomEvent::NoEvent, layout.tick());
        assert_keys(&[LCtrl, Space], layout.keycodes());
        assert_eq!(CustomEvent::NoEvent, layout.tick());
        assert_keys(&[LCtrl], layout.keycodes());
        layout.event(Release(0, 1));
        assert_eq!(CustomEvent::NoEvent, layout.tick());
        assert_keys(&[], layout.keycodes());
    }

    #[test]
    fn hold_tap_interleaved_timeout() {
        static LAYERS: Layers<2, 1, 1> = [[[
            HoldTap {
                timeout: 200,
                hold: &k(LAlt),
                tap: &k(Space),
                config: HoldTapConfig::Default,
                tap_hold_interval: 0,
            },
            HoldTap {
                timeout: 20,
                hold: &k(LCtrl),
                tap: &k(Enter),
                config: HoldTapConfig::Default,
                tap_hold_interval: 0,
            },
        ]]];
        let mut layout = Layout::new(&LAYERS);
        assert_eq!(CustomEvent::NoEvent, layout.tick());
        assert_keys(&[], layout.keycodes());
        layout.event(Press(0, 0));
        assert_eq!(CustomEvent::NoEvent, layout.tick());
        assert_keys(&[], layout.keycodes());
        layout.event(Press(0, 1));
        for _ in 0..15 {
            assert_eq!(CustomEvent::NoEvent, layout.tick());
            assert_keys(&[], layout.keycodes());
        }
        layout.event(Release(0, 0));
        assert_eq!(CustomEvent::NoEvent, layout.tick());
        assert_keys(&[Space], layout.keycodes());
        for _ in 0..10 {
            assert_eq!(CustomEvent::NoEvent, layout.tick());
            assert_keys(&[Space], layout.keycodes());
        }
        layout.event(Release(0, 1));
        assert_eq!(CustomEvent::NoEvent, layout.tick());
        assert_keys(&[Space, LCtrl], layout.keycodes());
        assert_eq!(CustomEvent::NoEvent, layout.tick());
        assert_keys(&[LCtrl], layout.keycodes());
        assert_eq!(CustomEvent::NoEvent, layout.tick());
        assert_keys(&[], layout.keycodes());
        assert_eq!(CustomEvent::NoEvent, layout.tick());
        assert_keys(&[], layout.keycodes());
    }

    #[test]
    fn hold_on_press() {
        static LAYERS: Layers<2, 1, 1> = [[[
            HoldTap {
                timeout: 200,
                hold: &k(LAlt),
                tap: &k(Space),
                config: HoldTapConfig::HoldOnOtherKeyPress,
                tap_hold_interval: 0,
            },
            k(Enter),
        ]]];
        let mut layout = Layout::new(&LAYERS);

        // Press another key before timeout
        assert_eq!(CustomEvent::NoEvent, layout.tick());
        assert_keys(&[], layout.keycodes());
        layout.event(Press(0, 0));
        assert_eq!(CustomEvent::NoEvent, layout.tick());
        assert_keys(&[], layout.keycodes());
        layout.event(Press(0, 1));
        assert_eq!(CustomEvent::NoEvent, layout.tick());
        assert_keys(&[LAlt], layout.keycodes());
        assert_eq!(CustomEvent::NoEvent, layout.tick());
        assert_keys(&[LAlt, Enter], layout.keycodes());
        layout.event(Release(0, 0));
        assert_eq!(CustomEvent::NoEvent, layout.tick());
        assert_keys(&[Enter], layout.keycodes());
        layout.event(Release(0, 1));
        assert_eq!(CustomEvent::NoEvent, layout.tick());
        assert_keys(&[], layout.keycodes());
        assert_eq!(CustomEvent::NoEvent, layout.tick());
        assert_keys(&[], layout.keycodes());

        // Press another key after timeout
        assert_eq!(CustomEvent::NoEvent, layout.tick());
        assert_keys(&[], layout.keycodes());
        layout.event(Press(0, 0));
        for _ in 0..200 {
            assert_eq!(CustomEvent::NoEvent, layout.tick());
            assert_keys(&[], layout.keycodes());
        }
        assert_eq!(CustomEvent::NoEvent, layout.tick());
        assert_keys(&[LAlt], layout.keycodes());
        layout.event(Press(0, 1));
        assert_eq!(CustomEvent::NoEvent, layout.tick());
        assert_keys(&[LAlt, Enter], layout.keycodes());
        layout.event(Release(0, 0));
        assert_eq!(CustomEvent::NoEvent, layout.tick());
        assert_keys(&[Enter], layout.keycodes());
        layout.event(Release(0, 1));
        assert_eq!(CustomEvent::NoEvent, layout.tick());
        assert_keys(&[], layout.keycodes());
        assert_eq!(CustomEvent::NoEvent, layout.tick());
        assert_keys(&[], layout.keycodes());
    }

    #[test]
    fn permissive_hold() {
        static LAYERS: Layers<2, 1, 1> = [[[
            HoldTap {
                timeout: 200,
                hold: &k(LAlt),
                tap: &k(Space),
                config: HoldTapConfig::PermissiveHold,
                tap_hold_interval: 0,
            },
            k(Enter),
        ]]];
        let mut layout = Layout::new(&LAYERS);

        // Press and release another key before timeout
        assert_eq!(CustomEvent::NoEvent, layout.tick());
        assert_keys(&[], layout.keycodes());
        layout.event(Press(0, 0));
        assert_eq!(CustomEvent::NoEvent, layout.tick());
        assert_keys(&[], layout.keycodes());
        layout.event(Press(0, 1));
        assert_eq!(CustomEvent::NoEvent, layout.tick());
        assert_keys(&[], layout.keycodes());
        layout.event(Release(0, 1));
        assert_eq!(CustomEvent::NoEvent, layout.tick());
        assert_keys(&[LAlt], layout.keycodes());
        assert_eq!(CustomEvent::NoEvent, layout.tick());
        assert_keys(&[LAlt, Enter], layout.keycodes());
        assert_eq!(CustomEvent::NoEvent, layout.tick());
        assert_keys(&[LAlt], layout.keycodes());
        assert_eq!(CustomEvent::NoEvent, layout.tick());
        assert_keys(&[LAlt], layout.keycodes());
        layout.event(Release(0, 0));
        assert_eq!(CustomEvent::NoEvent, layout.tick());
        assert_keys(&[], layout.keycodes());
        assert_eq!(CustomEvent::NoEvent, layout.tick());
        assert_keys(&[], layout.keycodes());
    }

    #[test]
    fn multiple_actions() {
        static LAYERS: Layers<2, 1, 2> = [
            [[MultipleActions(&[l(1), k(LShift)]), k(F)]],
            [[Trans, k(E)]],
        ];
        let mut layout = Layout::new(&LAYERS);
        assert_eq!(CustomEvent::NoEvent, layout.tick());
        assert_keys(&[], layout.keycodes());
        layout.event(Press(0, 0));
        assert_eq!(CustomEvent::NoEvent, layout.tick());
        assert_keys(&[LShift], layout.keycodes());
        layout.event(Press(0, 1));
        assert_eq!(CustomEvent::NoEvent, layout.tick());
        assert_keys(&[LShift, E], layout.keycodes());
        layout.event(Release(0, 1));
        layout.event(Release(0, 0));
        assert_eq!(CustomEvent::NoEvent, layout.tick());
        assert_keys(&[LShift], layout.keycodes());
        assert_eq!(CustomEvent::NoEvent, layout.tick());
        assert_keys(&[], layout.keycodes());
    }

    #[test]
    fn custom() {
        static LAYERS: Layers<1, 1, 1, u8> = [[[Action::Custom(42)]]];
        let mut layout = Layout::new(&LAYERS);
        assert_eq!(CustomEvent::NoEvent, layout.tick());
        assert_keys(&[], layout.keycodes());

        // Custom event
        layout.event(Press(0, 0));
        assert_eq!(CustomEvent::Press(&42), layout.tick());
        assert_keys(&[], layout.keycodes());

        // nothing more
        assert_eq!(CustomEvent::NoEvent, layout.tick());
        assert_keys(&[], layout.keycodes());

        // release custom
        layout.event(Release(0, 0));
        assert_eq!(CustomEvent::Release(&42), layout.tick());
        assert_keys(&[], layout.keycodes());
    }

    #[test]
    fn multiple_layers() {
        static LAYERS: Layers<2, 1, 4> = [
            [[l(1), l(2)]],
            [[k(A), l(3)]],
            [[l(0), k(B)]],
            [[k(C), k(D)]],
        ];
        let mut layout = Layout::new(&LAYERS);
        assert_eq!(CustomEvent::NoEvent, layout.tick());
        assert_eq!(0, layout.current_layer());
        assert_keys(&[], layout.keycodes());

        // press L1
        layout.event(Press(0, 0));
        assert_eq!(CustomEvent::NoEvent, layout.tick());
        assert_eq!(1, layout.current_layer());
        assert_keys(&[], layout.keycodes());
        // press L3 on L1
        layout.event(Press(0, 1));
        assert_eq!(CustomEvent::NoEvent, layout.tick());
        assert_eq!(3, layout.current_layer());
        assert_keys(&[], layout.keycodes());
        // release L1, still on l3
        layout.event(Release(0, 0));
        assert_eq!(CustomEvent::NoEvent, layout.tick());
        assert_eq!(3, layout.current_layer());
        assert_keys(&[], layout.keycodes());
        // press and release C on L3
        layout.event(Press(0, 0));
        assert_eq!(CustomEvent::NoEvent, layout.tick());
        assert_keys(&[C], layout.keycodes());
        layout.event(Release(0, 0));
        assert_eq!(CustomEvent::NoEvent, layout.tick());
        assert_keys(&[], layout.keycodes());
        // release L3, back to L0
        layout.event(Release(0, 1));
        assert_eq!(CustomEvent::NoEvent, layout.tick());
        assert_eq!(0, layout.current_layer());
        assert_keys(&[], layout.keycodes());

        // back to empty, going to L2
        layout.event(Press(0, 1));
        assert_eq!(CustomEvent::NoEvent, layout.tick());
        assert_eq!(2, layout.current_layer());
        assert_keys(&[], layout.keycodes());
        // and press the L0 key on L2
        layout.event(Press(0, 0));
        assert_eq!(CustomEvent::NoEvent, layout.tick());
        assert_eq!(0, layout.current_layer());
        assert_keys(&[], layout.keycodes());
        // release the L0, back to L2
        layout.event(Release(0, 0));
        assert_eq!(CustomEvent::NoEvent, layout.tick());
        assert_eq!(2, layout.current_layer());
        assert_keys(&[], layout.keycodes());
        // release the L2, back to L0
        layout.event(Release(0, 1));
        assert_eq!(CustomEvent::NoEvent, layout.tick());
        assert_eq!(0, layout.current_layer());
        assert_keys(&[], layout.keycodes());
    }

    #[test]
    fn tap_hold_interval() {
        static LAYERS: Layers<2, 1, 1> = [[[
            HoldTap {
                timeout: 200,
                hold: &k(LAlt),
                tap: &k(Space),
                config: HoldTapConfig::Default,
                tap_hold_interval: 200,
            },
            k(Enter),
        ]]];
        let mut layout = Layout::new(&LAYERS);

        // press and release the HT key, expect tap action
        assert_eq!(CustomEvent::NoEvent, layout.tick());
        assert_keys(&[], layout.keycodes());
        layout.event(Press(0, 0));
        assert_eq!(CustomEvent::NoEvent, layout.tick());
        assert_keys(&[], layout.keycodes());
        layout.event(Release(0, 0));
        assert_eq!(CustomEvent::NoEvent, layout.tick());
        assert_keys(&[Space], layout.keycodes());
        assert_eq!(CustomEvent::NoEvent, layout.tick());
        assert_keys(&[], layout.keycodes());

        // press again within tap_hold_interval, tap action should be in keycode immediately
        layout.event(Press(0, 0));
        assert_eq!(CustomEvent::NoEvent, layout.tick());
        assert_keys(&[Space], layout.keycodes());

        // tap action should continue to be in keycodes even after timeout
        for _ in 0..300 {
            assert_eq!(CustomEvent::NoEvent, layout.tick());
            assert_keys(&[Space], layout.keycodes());
        }
        layout.event(Release(0, 0));
        assert_eq!(CustomEvent::NoEvent, layout.tick());
        assert_keys(&[], layout.keycodes());

        // Press again. This is outside the tap_hold_interval window, so should result in hold
        // action.
        layout.event(Press(0, 0));
        for _ in 0..200 {
            assert_eq!(CustomEvent::NoEvent, layout.tick());
            assert_keys(&[], layout.keycodes());
        }
        assert_eq!(CustomEvent::NoEvent, layout.tick());
        assert_keys(&[LAlt], layout.keycodes());
        layout.event(Release(0, 0));
        assert_eq!(CustomEvent::NoEvent, layout.tick());
        assert_keys(&[], layout.keycodes());
    }

    #[test]
    fn tap_hold_interval_interleave() {
        static LAYERS: Layers<3, 1, 1> = [[[
            HoldTap {
                timeout: 200,
                hold: &k(LAlt),
                tap: &k(Space),
                config: HoldTapConfig::Default,
                tap_hold_interval: 200,
            },
            k(Enter),
            HoldTap {
                timeout: 200,
                hold: &k(LAlt),
                tap: &k(Enter),
                config: HoldTapConfig::Default,
                tap_hold_interval: 200,
            },
        ]]];
        let mut layout = Layout::new(&LAYERS);

        // press and release the HT key, expect tap action
        assert_eq!(CustomEvent::NoEvent, layout.tick());
        assert_keys(&[], layout.keycodes());
        layout.event(Press(0, 0));
        assert_eq!(CustomEvent::NoEvent, layout.tick());
        assert_keys(&[], layout.keycodes());
        layout.event(Release(0, 0));
        assert_eq!(CustomEvent::NoEvent, layout.tick());
        assert_keys(&[Space], layout.keycodes());
        assert_eq!(CustomEvent::NoEvent, layout.tick());
        assert_keys(&[], layout.keycodes());

        // press a different key in between
        layout.event(Press(0, 1));
        assert_eq!(CustomEvent::NoEvent, layout.tick());
        assert_keys(&[Enter], layout.keycodes());
        layout.event(Release(0, 1));
        assert_eq!(CustomEvent::NoEvent, layout.tick());
        assert_keys(&[], layout.keycodes());

        // press HT key again, should result in hold action
        layout.event(Press(0, 0));
        for _ in 0..200 {
            assert_eq!(CustomEvent::NoEvent, layout.tick());
            assert_keys(&[], layout.keycodes());
        }
        assert_eq!(CustomEvent::NoEvent, layout.tick());
        assert_keys(&[LAlt], layout.keycodes());
        layout.event(Release(0, 0));
        assert_eq!(CustomEvent::NoEvent, layout.tick());
        assert_keys(&[], layout.keycodes());

        // press HT key, press+release diff key, release HT key
        assert_eq!(CustomEvent::NoEvent, layout.tick());
        assert_keys(&[], layout.keycodes());
        layout.event(Press(0, 0));
        assert_eq!(CustomEvent::NoEvent, layout.tick());
        assert_keys(&[], layout.keycodes());
        layout.event(Press(0, 1));
        assert_eq!(CustomEvent::NoEvent, layout.tick());
        assert_keys(&[], layout.keycodes());
        layout.event(Release(0, 1));
        assert_eq!(CustomEvent::NoEvent, layout.tick());
        assert_keys(&[], layout.keycodes());
        layout.event(Release(0, 0));
        assert_eq!(CustomEvent::NoEvent, layout.tick());
        assert_keys(&[Space], layout.keycodes());
        assert_eq!(CustomEvent::NoEvent, layout.tick());
        assert_keys(&[Enter, Space], layout.keycodes());
        assert_eq!(CustomEvent::NoEvent, layout.tick());
        assert_keys(&[Space], layout.keycodes());
        assert_eq!(CustomEvent::NoEvent, layout.tick());
        assert_keys(&[], layout.keycodes());

        // press HT key again, should result in hold action
        layout.event(Press(0, 0));
        for _ in 0..200 {
            assert_eq!(CustomEvent::NoEvent, layout.tick());
            assert_keys(&[], layout.keycodes());
        }
        assert_eq!(CustomEvent::NoEvent, layout.tick());
        assert_keys(&[LAlt], layout.keycodes());
        layout.event(Release(0, 0));
        assert_eq!(CustomEvent::NoEvent, layout.tick());
        assert_keys(&[], layout.keycodes());

        // press HT key, press+release diff (HT) key, release HT key
        assert_eq!(CustomEvent::NoEvent, layout.tick());
        assert_keys(&[], layout.keycodes());
        layout.event(Press(0, 0));
        assert_eq!(CustomEvent::NoEvent, layout.tick());
        assert_keys(&[], layout.keycodes());
        layout.event(Press(0, 2));
        assert_eq!(CustomEvent::NoEvent, layout.tick());
        assert_keys(&[], layout.keycodes());
        layout.event(Release(0, 2));
        assert_eq!(CustomEvent::NoEvent, layout.tick());
        assert_keys(&[], layout.keycodes());
        layout.event(Release(0, 0));
        assert_eq!(CustomEvent::NoEvent, layout.tick());
        assert_keys(&[Space], layout.keycodes());
        assert_eq!(CustomEvent::NoEvent, layout.tick());
        assert_keys(&[Space], layout.keycodes());
        assert_eq!(CustomEvent::NoEvent, layout.tick());
        assert_keys(&[Enter, Space], layout.keycodes());
        assert_eq!(CustomEvent::NoEvent, layout.tick());
        assert_keys(&[Space], layout.keycodes());
        assert_eq!(CustomEvent::NoEvent, layout.tick());
        assert_keys(&[], layout.keycodes());

        // press HT key again, should result in hold action
        layout.event(Press(0, 0));
        for _ in 0..200 {
            assert_eq!(CustomEvent::NoEvent, layout.tick());
            assert_keys(&[], layout.keycodes());
        }
        assert_eq!(CustomEvent::NoEvent, layout.tick());
        assert_keys(&[LAlt], layout.keycodes());
    }

    #[test]
    fn tap_hold_interval_short_hold() {
        static LAYERS: Layers<1, 1, 1> = [[[HoldTap {
            timeout: 50,
            hold: &k(LAlt),
            tap: &k(Space),
            config: HoldTapConfig::Default,
            tap_hold_interval: 200,
        }]]];
        let mut layout = Layout::new(&LAYERS);

        // press and hold the HT key, expect hold action
        assert_eq!(CustomEvent::NoEvent, layout.tick());
        assert_keys(&[], layout.keycodes());
        layout.event(Press(0, 0));
        for _ in 0..50 {
            assert_eq!(CustomEvent::NoEvent, layout.tick());
            assert_keys(&[], layout.keycodes());
        }
        assert_eq!(CustomEvent::NoEvent, layout.tick());
        assert_keys(&[LAlt], layout.keycodes());
        layout.event(Release(0, 0));
        assert_eq!(CustomEvent::NoEvent, layout.tick());
        assert_keys(&[], layout.keycodes());

        // press and hold the HT key, expect hold action, even though it's within the
        // tap_hold_interval
        assert_eq!(CustomEvent::NoEvent, layout.tick());
        assert_keys(&[], layout.keycodes());
        layout.event(Press(0, 0));
        for _ in 0..50 {
            assert_eq!(CustomEvent::NoEvent, layout.tick());
            assert_keys(&[], layout.keycodes());
        }
        assert_eq!(CustomEvent::NoEvent, layout.tick());
        assert_keys(&[LAlt], layout.keycodes());
        layout.event(Release(0, 0));
        assert_eq!(CustomEvent::NoEvent, layout.tick());
        assert_keys(&[], layout.keycodes());
    }

    #[test]
    fn tap_hold_interval_different_hold() {
        static LAYERS: Layers<2, 1, 1> = [[[
            HoldTap {
                timeout: 50,
                hold: &k(LAlt),
                tap: &k(Space),
                config: HoldTapConfig::Default,
                tap_hold_interval: 200,
            },
            HoldTap {
                timeout: 200,
                hold: &k(RAlt),
                tap: &k(Enter),
                config: HoldTapConfig::Default,
                tap_hold_interval: 200,
            },
        ]]];
        let mut layout = Layout::new(&LAYERS);

        // press HT1, press HT2, release HT1 after hold timeout, release HT2, press HT2
        layout.event(Press(0, 0));
        layout.event(Press(0, 1));
        for _ in 0..50 {
            assert_eq!(CustomEvent::NoEvent, layout.tick());
            assert_keys(&[], layout.keycodes());
        }
        assert_eq!(CustomEvent::NoEvent, layout.tick());
        assert_keys(&[LAlt], layout.keycodes());
        layout.event(Release(0, 0));
        assert_eq!(CustomEvent::NoEvent, layout.tick());
        assert_keys(&[LAlt], layout.keycodes());
        layout.event(Release(0, 1));
        assert_eq!(CustomEvent::NoEvent, layout.tick());
        assert_keys(&[LAlt, Enter], layout.keycodes());
        assert_eq!(CustomEvent::NoEvent, layout.tick());
        assert_keys(&[Enter], layout.keycodes());
        // press HT2 again, should result in tap action
        layout.event(Press(0, 1));
        assert_eq!(CustomEvent::NoEvent, layout.tick());
        assert_keys(&[], layout.keycodes());

        for _ in 0..300 {
            assert_eq!(CustomEvent::NoEvent, layout.tick());
            assert_keys(&[Enter], layout.keycodes());
        }
    }
}<|MERGE_RESOLUTION|>--- conflicted
+++ resolved
@@ -76,11 +76,8 @@
     states: Vec<State<T>, 64>,
     waiting: Option<WaitingState<T>>,
     stacked: Stack,
-<<<<<<< HEAD
     tap_hold_tracker: TapHoldTracker,
-=======
     active_sequences: ArrayDeque<[SequenceState; 4], arraydeque::behavior::Wrapping>,
->>>>>>> a26a3b6f
 }
 
 /// An event on the key matrix.
@@ -320,11 +317,8 @@
             states: Vec::new(),
             waiting: None,
             stacked: ArrayDeque::new(),
-<<<<<<< HEAD
             tap_hold_tracker: Default::default(),
-=======
             active_sequences: ArrayDeque::new(),
->>>>>>> a26a3b6f
         }
     }
     /// Iterates on the key codes of the current state.
@@ -363,11 +357,8 @@
     pub fn tick(&mut self) -> CustomEvent<T> {
         self.states = self.states.iter().filter_map(State::tick).collect();
         self.stacked.iter_mut().for_each(Stacked::tick);
-<<<<<<< HEAD
         self.tap_hold_tracker.tick();
-=======
         self.process_sequences();
->>>>>>> a26a3b6f
         match &mut self.waiting {
             Some(w) => match w.tick(&self.stacked) {
                 WaitingAction::Hold => self.waiting_into_hold(),
@@ -623,7 +614,6 @@
     use super::{Event::*, Layout, *};
     use crate::action::Action::*;
     use crate::action::HoldTapConfig;
-    use crate::action::SequenceEvent;
     use crate::action::{k, l, m};
     use crate::key_code::KeyCode;
     use crate::key_code::KeyCode::*;
