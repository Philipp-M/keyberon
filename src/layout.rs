--- conflicted
+++ resolved
@@ -57,10 +57,7 @@
     waiting: Option<WaitingState<T>>,
     stacked: Stack,
     tap_hold_tracker: TapHoldTracker,
-<<<<<<< HEAD
     active_sequences: ArrayDeque<[SequenceState; 4], arraydeque::behavior::Wrapping>,
-=======
->>>>>>> 27c273aa
 }
 
 /// An event on the key matrix.
@@ -451,10 +448,7 @@
             waiting: None,
             stacked: ArrayDeque::new(),
             tap_hold_tracker: Default::default(),
-<<<<<<< HEAD
             active_sequences: ArrayDeque::new(),
-=======
->>>>>>> 27c273aa
         }
     }
     /// Iterates on the key codes of the current state.
@@ -498,10 +492,7 @@
         self.states = self.states.iter().filter_map(State::tick).collect();
         self.stacked.iter_mut().for_each(Stacked::tick);
         self.tap_hold_tracker.tick();
-<<<<<<< HEAD
         self.process_sequences();
-=======
->>>>>>> 27c273aa
         match &mut self.waiting {
             Some(w) => match w.tick(&mut self.stacked) {
                 Some(WaitingAction::Hold) => self.waiting_into_hold(),
@@ -664,11 +655,7 @@
                         delay,
                         hold,
                         tap,
-<<<<<<< HEAD
-                        config: *config,
-=======
                         config: WaitingConfig::HoldTap(*config),
->>>>>>> 27c273aa
                     };
                     self.waiting = Some(waiting);
                     self.tap_hold_tracker.timeout = *tap_hold_interval;
@@ -678,8 +665,6 @@
                 }
                 // Need to set tap_hold_tracker coord AFTER the checks.
                 self.tap_hold_tracker.coord = coord;
-<<<<<<< HEAD
-=======
             }
             &OneShot { action, timeout } => {
                 self.tap_hold_tracker.coord = coord;
@@ -707,7 +692,6 @@
                         num_taps: 1,
                     }),
                 });
->>>>>>> 27c273aa
             }
             &KeyCode(keycode) => {
                 self.tap_hold_tracker.coord = coord;
@@ -1473,8 +1457,6 @@
             assert_keys(&[Enter], layout.keycodes());
         }
     }
-<<<<<<< HEAD
-=======
 
     #[test]
     fn one_shot() {
@@ -1754,5 +1736,4 @@
         assert_eq!(CustomEvent::NoEvent, layout.tick());
         assert_keys(&[], layout.keycodes());
     }
->>>>>>> 27c273aa
 }