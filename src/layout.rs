--- conflicted
+++ resolved
@@ -1,10 +1,6 @@
 //! Layout management.
 
-<<<<<<< HEAD
-use crate::action::{Action, SequenceEvent};
-=======
-use crate::action::{Action, HoldTapConfig};
->>>>>>> 0660d2b3
+use crate::action::{Action, HoldTapConfig, SequenceEvent};
 use crate::key_code::KeyCode;
 use arraydeque::ArrayDeque;
 use heapless::consts::U64;
@@ -29,16 +25,10 @@
 {
     layers: Layers<T>,
     default_layer: usize,
-<<<<<<< HEAD
-    states: Vec<State, U64>,
-    waiting: Option<WaitingState>,
-    stacked: ArrayDeque<[Stacked; 16], arraydeque::behavior::Wrapping>,
-    sequenced: ArrayDeque<[SequenceEvent; 16], arraydeque::behavior::Wrapping>,
-=======
     states: Vec<State<T>, U64>,
     waiting: Option<WaitingState<T>>,
     stacked: Stack,
->>>>>>> 0660d2b3
+    sequenced: ArrayDeque<[SequenceEvent; 16], arraydeque::behavior::Wrapping>,
 }
 
 /// An event on the key matrix.
@@ -129,36 +119,12 @@
     }
 }
 
-<<<<<<< HEAD
-/// The various states used internally by Keyberon
-#[derive(Debug, Clone, Copy, Eq, PartialEq)]
-enum State {
-    /// Normal keys
-    NormalKey {
-        /// Keycode
-        keycode: KeyCode,
-        /// Coordinates in the matrix
-        coord: (u8, u8),
-    },
-    /// Layer modifier keys
-    LayerModifier {
-        /// Value
-        value: usize,
-        /// Coordinates of this layer modifier key in the matrix
-        coord: (u8, u8),
-    },
-    /// Fake key event for sequences
-    FakeKey {
-        /// The key to everything!
-        keycode: KeyCode,
-    },
-=======
 #[derive(Debug, Eq, PartialEq)]
 enum State<T: 'static> {
     NormalKey { keycode: KeyCode, coord: (u8, u8) },
     LayerModifier { value: usize, coord: (u8, u8) },
     Custom { value: &'static T, coord: (u8, u8) },
->>>>>>> 0660d2b3
+    FakeKey { keycode: KeyCode, }, // Fake key event for sequences
 }
 impl<T> Copy for State<T> {}
 impl<T> Clone for State<T> {
@@ -183,19 +149,14 @@
             _ => Some(*self),
         }
     }
-<<<<<<< HEAD
-    fn seq_release(&self, kc: KeyCode) -> Option<Self> {
-        match *self {
-            FakeKey { keycode, .. } if keycode == kc => None,
-=======
     fn release(&self, c: (u8, u8), custom: &mut CustomEvent<T>) -> Option<Self> {
         match *self {
             NormalKey { coord, .. } | LayerModifier { coord, .. } if coord == c => None,
             Custom { value, coord } if coord == c => {
                 custom.update(CustomEvent::Release(value));
                 None
-            }
->>>>>>> 0660d2b3
+            },
+            FakeKey { keycode, .. } if keycode == kc => None,
             _ => Some(*self),
         }
     }
@@ -335,7 +296,6 @@
                 None => CustomEvent::NoEvent,
             },
         }
-<<<<<<< HEAD
         self.process_sequences();
         self.keycodes()
     }
@@ -430,11 +390,7 @@
             }
         }
     }
-    fn unstack(&mut self, stacked: Stacked) {
-=======
-    }
     fn unstack(&mut self, stacked: Stacked) -> CustomEvent<T> {
->>>>>>> 0660d2b3
         use Event::*;
         match stacked.event {
             Release(i, j) => {
@@ -520,7 +476,6 @@
                 }
                 return custom;
             }
-<<<<<<< HEAD
             Sequence { events } => {
                 // Copy the first chunk of `SequenceEvent`s into the `sequenced` ArrayDeque
                 // ...we'll cover the remaining chunks as we drain them from `sequenced`
@@ -574,10 +529,7 @@
                     }
                 }
             }
-            Layer(value) => {
-=======
             &Layer(value) => {
->>>>>>> 0660d2b3
                 let _ = self.states.push(LayerModifier { value, coord });
             }
             DefaultLayer(value) => {
@@ -611,11 +563,8 @@
     extern crate std;
     use super::{Event::*, Layers, Layout, *};
     use crate::action::Action::*;
-<<<<<<< HEAD
     use crate::action::SequenceEvent;
-=======
     use crate::action::HoldTapConfig;
->>>>>>> 0660d2b3
     use crate::action::{k, l, m};
     use crate::key_code::KeyCode;
     use crate::key_code::KeyCode::*;
