--- conflicted
+++ resolved
@@ -21,29 +21,6 @@
 /// **Important note**: comma (`,`) is a keycode on its own, and can't be used to separate keycodes as one would have
 /// to do when not using a macro.
 ///
-/// ## Usage example:
-/// Example layout for a 12x4 split keyboard:
-/// ```
-/// use keyberon::action::Action;
-/// use keyberon::layout::Layers;
-/// static DLAYER: Action = Action::DefaultLayer(5);
-///
-/// pub static LAYERS: Layers<12, 4, 2> = keyberon::layout::layout! {
-///     {
-///         [ Tab    Q W E R T   Y U I O P BSpace ]
-///         [ LCtrl  A S D F G   H J K L ; Quote  ]
-///         [ LShift Z X C V B   N M , . / Escape ]
-///         [ n n LGui {DLAYER} Space Escape   BSpace Enter (1) RAlt n n ]
-///     }
-///     {
-///         [ Tab    1 2 3 4 5   6 7 8 9 0 BSpace  ]
-///         [ LCtrl  ! @ # $ %   ^ & * '(' ')' -   ]
-///         [ LShift n n n n n   n n n n n [LAlt A]]
-///         [ n n LGui (2) t t   t t t RAlt n n    ]
-///     }
-///     // ...
-/// };
-/// ```
 pub use kanata_keyberon_macros::*;
 
 use crate::action::{Action, HoldTapConfig, SequenceEvent};
@@ -105,7 +82,7 @@
     /// # Example
     ///
     /// ```
-    /// # use keyberon::layout::Event;
+    /// # use kanata_keyberon::layout::Event;
     /// assert_eq!(
     ///     Event::Press(3, 10),
     ///     Event::Press(3, 1).transform(|i, j| (i, 11 - j)),
@@ -287,7 +264,6 @@
     }
 }
 
-<<<<<<< HEAD
 #[derive(Debug, Copy, Clone)]
 struct SequenceState {
     cur_event: Option<SequenceEvent>,
@@ -296,7 +272,6 @@
     remaining_events: &'static [SequenceEvent],
 }
 
-=======
 /// An iterator over the currently stacked events.
 ///
 /// Events can be retrieved by iterating over this struct and calling [Stacked::event].
@@ -313,7 +288,6 @@
 }
 
 /// An event, waiting in a stack to be processed.
->>>>>>> d56d8580
 #[derive(Debug)]
 pub struct Stacked {
     event: Event,
@@ -972,7 +946,111 @@
     }
 
     #[test]
-<<<<<<< HEAD
+    fn custom_handler() {
+        fn always_tap(_: StackedIter) -> Option<WaitingAction> {
+            Some(WaitingAction::Tap)
+        }
+        fn always_hold(_: StackedIter) -> Option<WaitingAction> {
+            Some(WaitingAction::Hold)
+        }
+        fn always_nop(_: StackedIter) -> Option<WaitingAction> {
+            Some(WaitingAction::NoOp)
+        }
+        fn always_none(_: StackedIter) -> Option<WaitingAction> {
+            None
+        }
+        static LAYERS: Layers<4, 1, 1> = [[[
+            HoldTap {
+                timeout: 200,
+                hold: &k(Kb1),
+                tap: &k(Kb0),
+                config: HoldTapConfig::Custom(always_tap),
+                tap_hold_interval: 0,
+            },
+            HoldTap {
+                timeout: 200,
+                hold: &k(Kb3),
+                tap: &k(Kb2),
+                config: HoldTapConfig::Custom(always_hold),
+                tap_hold_interval: 0,
+            },
+            HoldTap {
+                timeout: 200,
+                hold: &k(Kb5),
+                tap: &k(Kb4),
+                config: HoldTapConfig::Custom(always_nop),
+                tap_hold_interval: 0,
+            },
+            HoldTap {
+                timeout: 200,
+                hold: &k(Kb7),
+                tap: &k(Kb6),
+                config: HoldTapConfig::Custom(always_none),
+                tap_hold_interval: 0,
+            },
+        ]]];
+        let mut layout = Layout::new(&LAYERS);
+        assert_eq!(CustomEvent::NoEvent, layout.tick());
+        assert_keys(&[], layout.keycodes());
+
+        // Custom handler always taps
+        layout.event(Press(0, 0));
+        assert_eq!(CustomEvent::NoEvent, layout.tick());
+        assert_keys(&[], layout.keycodes());
+        assert_eq!(CustomEvent::NoEvent, layout.tick());
+        assert_keys(&[Kb0], layout.keycodes());
+
+        // nothing more
+        layout.event(Release(0, 0));
+        assert_eq!(CustomEvent::NoEvent, layout.tick());
+        assert_keys(&[], layout.keycodes());
+
+        // Custom handler always holds
+        layout.event(Press(0, 1));
+        assert_eq!(CustomEvent::NoEvent, layout.tick());
+        assert_keys(&[], layout.keycodes());
+        assert_eq!(CustomEvent::NoEvent, layout.tick());
+        assert_keys(&[Kb3], layout.keycodes());
+
+        // nothing more
+        layout.event(Release(0, 1));
+        assert_eq!(CustomEvent::NoEvent, layout.tick());
+        assert_keys(&[], layout.keycodes());
+
+        // Custom handler always prevents any event
+        layout.event(Press(0, 2));
+        assert_eq!(CustomEvent::NoEvent, layout.tick());
+        assert_keys(&[], layout.keycodes());
+
+        // even timeout does not trigger
+        for _ in 0..200 {
+            assert_eq!(CustomEvent::NoEvent, layout.tick());
+            assert_keys(&[], layout.keycodes());
+        }
+
+        assert_eq!(CustomEvent::NoEvent, layout.tick());
+        assert_keys(&[], layout.keycodes());
+
+        // nothing more
+        layout.event(Release(0, 2));
+        assert_eq!(CustomEvent::NoEvent, layout.tick());
+        assert_keys(&[], layout.keycodes());
+
+        // Custom handler timeout fallback
+        layout.event(Press(0, 3));
+        assert_eq!(CustomEvent::NoEvent, layout.tick());
+        assert_keys(&[], layout.keycodes());
+
+        for _ in 0..199 {
+            assert_eq!(CustomEvent::NoEvent, layout.tick());
+            assert_keys(&[], layout.keycodes());
+        }
+
+        assert_eq!(CustomEvent::NoEvent, layout.tick());
+        assert_keys(&[Kb7], layout.keycodes());
+    }
+
+    #[test]
     fn tap_hold_interval() {
         static LAYERS: Layers<2, 1, 1> = [[[
             HoldTap {
@@ -1075,68 +1153,10 @@
         }
         assert_eq!(CustomEvent::NoEvent, layout.tick());
         assert_keys(&[LAlt], layout.keycodes());
-=======
-    fn custom_handler() {
-        fn always_tap(_: StackedIter) -> Option<WaitingAction> {
-            Some(WaitingAction::Tap)
-        }
-        fn always_hold(_: StackedIter) -> Option<WaitingAction> {
-            Some(WaitingAction::Hold)
-        }
-        fn always_nop(_: StackedIter) -> Option<WaitingAction> {
-            Some(WaitingAction::NoOp)
-        }
-        fn always_none(_: StackedIter) -> Option<WaitingAction> {
-            None
-        }
-        static LAYERS: Layers<4, 1, 1> = [[[
-            HoldTap {
-                timeout: 200,
-                hold: &k(Kb1),
-                tap: &k(Kb0),
-                config: HoldTapConfig::Custom(always_tap),
-                tap_hold_interval: 0,
-            },
-            HoldTap {
-                timeout: 200,
-                hold: &k(Kb3),
-                tap: &k(Kb2),
-                config: HoldTapConfig::Custom(always_hold),
-                tap_hold_interval: 0,
-            },
-            HoldTap {
-                timeout: 200,
-                hold: &k(Kb5),
-                tap: &k(Kb4),
-                config: HoldTapConfig::Custom(always_nop),
-                tap_hold_interval: 0,
-            },
-            HoldTap {
-                timeout: 200,
-                hold: &k(Kb7),
-                tap: &k(Kb6),
-                config: HoldTapConfig::Custom(always_none),
-                tap_hold_interval: 0,
-            },
-        ]]];
-        let mut layout = Layout::new(&LAYERS);
-        assert_eq!(CustomEvent::NoEvent, layout.tick());
-        assert_keys(&[], layout.keycodes());
-
-        // Custom handler always taps
-        layout.event(Press(0, 0));
-        assert_eq!(CustomEvent::NoEvent, layout.tick());
-        assert_keys(&[], layout.keycodes());
-        assert_eq!(CustomEvent::NoEvent, layout.tick());
-        assert_keys(&[Kb0], layout.keycodes());
-
-        // nothing more
->>>>>>> d56d8580
-        layout.event(Release(0, 0));
-        assert_eq!(CustomEvent::NoEvent, layout.tick());
-        assert_keys(&[], layout.keycodes());
-
-<<<<<<< HEAD
+        layout.event(Release(0, 0));
+        assert_eq!(CustomEvent::NoEvent, layout.tick());
+        assert_keys(&[], layout.keycodes());
+
         // press HT key, press+release diff key, release HT key
         assert_eq!(CustomEvent::NoEvent, layout.tick());
         assert_keys(&[], layout.keycodes());
@@ -1197,31 +1217,10 @@
 
         // press HT key again, should result in hold action
         layout.event(Press(0, 0));
-=======
-        // Custom handler always holds
-        layout.event(Press(0, 1));
-        assert_eq!(CustomEvent::NoEvent, layout.tick());
-        assert_keys(&[], layout.keycodes());
-        assert_eq!(CustomEvent::NoEvent, layout.tick());
-        assert_keys(&[Kb3], layout.keycodes());
-
-        // nothing more
-        layout.event(Release(0, 1));
-        assert_eq!(CustomEvent::NoEvent, layout.tick());
-        assert_keys(&[], layout.keycodes());
-
-        // Custom handler always prevents any event
-        layout.event(Press(0, 2));
-        assert_eq!(CustomEvent::NoEvent, layout.tick());
-        assert_keys(&[], layout.keycodes());
-
-        // even timeout does not trigger
->>>>>>> d56d8580
         for _ in 0..200 {
             assert_eq!(CustomEvent::NoEvent, layout.tick());
             assert_keys(&[], layout.keycodes());
         }
-<<<<<<< HEAD
         assert_eq!(CustomEvent::NoEvent, layout.tick());
         assert_keys(&[LAlt], layout.keycodes());
     }
@@ -1313,28 +1312,5 @@
             assert_eq!(CustomEvent::NoEvent, layout.tick());
             assert_keys(&[Enter], layout.keycodes());
         }
-=======
-
-        assert_eq!(CustomEvent::NoEvent, layout.tick());
-        assert_keys(&[], layout.keycodes());
-
-        // nothing more
-        layout.event(Release(0, 2));
-        assert_eq!(CustomEvent::NoEvent, layout.tick());
-        assert_keys(&[], layout.keycodes());
-
-        // Custom handler timeout fallback
-        layout.event(Press(0, 3));
-        assert_eq!(CustomEvent::NoEvent, layout.tick());
-        assert_keys(&[], layout.keycodes());
-
-        for _ in 0..199 {
-            assert_eq!(CustomEvent::NoEvent, layout.tick());
-            assert_keys(&[], layout.keycodes());
-        }
-
-        assert_eq!(CustomEvent::NoEvent, layout.tick());
-        assert_keys(&[Kb7], layout.keycodes());
->>>>>>> d56d8580
     }
 }