--- conflicted
+++ resolved
@@ -20,39 +20,12 @@
 ///
 /// **Important note**: comma (`,`) is a keycode on its own, and can't be used to separate keycodes as one would have
 /// to do when not using a macro.
-///
-<<<<<<< HEAD
 pub use kanata_keyberon_macros::*;
 
-use crate::action::{Action, HoldTapConfig, ReleasableState, SequenceEvent};
-=======
-/// ## Usage example:
-/// Example layout for a 12x4 split keyboard:
-/// ```
-/// use keyberon::action::Action;
-/// use keyberon::layout::Layers;
-/// static DLAYER: Action = Action::DefaultLayer(5);
-///
-/// pub static LAYERS: Layers<12, 4, 2> = keyberon::layout::layout! {
-///     {
-///         [ Tab    Q W E R T   Y U I O P BSpace ]
-///         [ LCtrl  A S D F G   H J K L ; Quote  ]
-///         [ LShift Z X C V B   N M , . / Escape ]
-///         [ n n LGui {DLAYER} Space Escape   BSpace Enter (1) RAlt n n ]
-///     }
-///     {
-///         [ Tab    1 2 3 4 5   6 7 8 9 0 BSpace  ]
-///         [ LCtrl  ! @ # $ %   ^ & * '(' ')' -   ]
-///         [ LShift n n n n n   n n n n n [LAlt A]]
-///         [ n n LGui (2) t t   t t t RAlt n n    ]
-///     }
-///     // ...
-/// };
-/// ```
-pub use keyberon_macros::*;
-
 use crate::action::{Action, HoldTapAction, HoldTapConfig, OneShotEndConfig, ONE_SHOT_MAX_ACTIVE};
->>>>>>> 7ca217a5
+
+use crate::action::{ReleasableState, SequenceEvent};
+
 use crate::key_code::KeyCode;
 use arraydeque::ArrayDeque;
 use heapless::Vec;
@@ -255,10 +228,6 @@
 #[derive(Debug)]
 enum WaitingConfig<T: 'static> {
     HoldTap(HoldTapConfig),
-<<<<<<< HEAD
-    OneShot,
-=======
->>>>>>> 7ca217a5
     TapDance(TapDanceState<T>),
 }
 
@@ -288,10 +257,6 @@
         self.timeout = self.timeout.saturating_sub(1);
         let (ret, cfg_change) = match self.config {
             WaitingConfig::HoldTap(htc) => (self.handle_hold_tap(htc, stacked), None),
-<<<<<<< HEAD
-            WaitingConfig::OneShot => (self.handle_one_shot(stacked), None),
-=======
->>>>>>> 7ca217a5
             WaitingConfig::TapDance(ref tds) => {
                 let (ret, num_taps) =
                     self.handle_tap_dance(tds.num_taps, tds.actions.len(), stacked);
@@ -357,37 +322,6 @@
         }
     }
 
-<<<<<<< HEAD
-    fn handle_one_shot(&mut self, stacked: &mut Stack) -> Option<WaitingAction> {
-        if self.timeout == 0 {
-            return Some(WaitingAction::Tap);
-        }
-        let (i, pressed_key) = match stacked
-            .iter()
-            .enumerate()
-            .find(|(_, s)| matches!(s.event, Event::Press(..)))
-        {
-            Some(v) => v,
-            None => return None,
-        };
-        // If release of one-shot key exists, ensure it is placed immediately after the first
-        // press found UNLESS the press is the one-shot key itself.
-        if !self.is_corresponding_press(&pressed_key.event) {
-            if let Some((j, _)) = stacked
-                .iter()
-                .enumerate()
-                .find(|(_, s)| self.is_corresponding_release(&s.event))
-            {
-                for k in j..i {
-                    stacked.swap(k, k + 1);
-                }
-            }
-        }
-        Some(WaitingAction::Tap)
-    }
-
-=======
->>>>>>> 7ca217a5
     fn handle_tap_dance(
         &self,
         num_taps: u16,
@@ -445,14 +379,14 @@
     }
 }
 
-<<<<<<< HEAD
 #[derive(Debug, Copy, Clone)]
 struct SequenceState {
     cur_event: Option<SequenceEvent>,
     delay: u32,              // Keeps track of SequenceEvent::Delay time remaining
     tapped: Option<KeyCode>, // Keycode of a key that should be released at the next tick
     remaining_events: &'static [SequenceEvent],
-=======
+}
+
 type OneShotKeys = [(u8, u8); ONE_SHOT_MAX_ACTIVE];
 type ReleasedOneShotKeys = Vec<(u8, u8), ONE_SHOT_MAX_ACTIVE>;
 
@@ -519,7 +453,6 @@
             (false, self.released_keys.push_back((i, j)))
         }
     }
->>>>>>> 7ca217a5
 }
 
 /// An iterator over the currently stacked events.
@@ -632,10 +565,7 @@
         self.states = self.states.iter().filter_map(State::tick).collect();
         self.stacked.iter_mut().for_each(Stacked::tick);
         self.tap_hold_tracker.tick();
-<<<<<<< HEAD
         self.process_sequences();
-        match &mut self.waiting {
-=======
 
         let mut custom = CustomEvent::NoEvent;
         if let Some(released_keys) = self.oneshot.tick() {
@@ -648,7 +578,6 @@
         }
 
         custom.update(match &mut self.waiting {
->>>>>>> 7ca217a5
             Some(w) => match w.tick(&mut self.stacked) {
                 Some(WaitingAction::Hold) => self.waiting_into_hold(),
                 Some(WaitingAction::Tap) => self.waiting_into_tap(),
@@ -731,10 +660,6 @@
         match stacked.event {
             Release(i, j) => {
                 let mut custom = CustomEvent::NoEvent;
-<<<<<<< HEAD
-                self.states
-                    .retain(|s| s.release((i, j), &mut custom).is_some());
-=======
 
                 let (do_release, overflow_key) = self.oneshot.handle_release((i, j));
                 if do_release {
@@ -752,7 +677,6 @@
                         .collect();
                 }
 
->>>>>>> 7ca217a5
                 custom
             }
             Press(i, j) => {
@@ -827,25 +751,6 @@
                 // Need to set tap_hold_tracker coord AFTER the checks.
                 self.tap_hold_tracker.coord = coord;
             }
-<<<<<<< HEAD
-            &OneShot { action, timeout } => {
-                self.tap_hold_tracker.coord = coord;
-                self.do_action(action, coord, delay);
-                self.waiting = Some(WaitingState {
-                    coord,
-                    timeout,
-                    delay,
-                    hold: &Action::NoOp,
-                    tap: &Action::NoOp,
-                    config: WaitingConfig::OneShot,
-                });
-            }
-            &TapDance { actions, timeout } => {
-                self.tap_hold_tracker.coord = coord;
-                self.waiting = Some(WaitingState {
-                    coord,
-                    timeout,
-=======
             &OneShot(oneshot) => {
                 self.tap_hold_tracker.coord = coord;
                 self.do_action(oneshot.action, coord, delay);
@@ -860,18 +765,12 @@
                 self.waiting = Some(WaitingState {
                     coord,
                     timeout: tapdance.timeout,
->>>>>>> 7ca217a5
                     delay,
                     hold: &Action::NoOp,
                     tap: &Action::NoOp,
                     config: WaitingConfig::TapDance(TapDanceState {
-<<<<<<< HEAD
-                        actions,
-                        timeout,
-=======
                         actions: tapdance.actions,
                         timeout: tapdance.timeout,
->>>>>>> 7ca217a5
                         num_taps: 1,
                     }),
                 });
@@ -882,14 +781,14 @@
             }
             &MultipleKeyCodes(v) => {
                 self.tap_hold_tracker.coord = coord;
-                for &keycode in *v {
+                for &keycode in v {
                     let _ = self.states.push(NormalKey { coord, keycode });
                 }
             }
             &MultipleActions(v) => {
                 self.tap_hold_tracker.coord = coord;
                 let mut custom = CustomEvent::NoEvent;
-                for action in *v {
+                for action in v {
                     custom.update(self.do_action(action, coord, delay));
                 }
                 return custom;
@@ -1640,18 +1539,11 @@
     #[test]
     fn one_shot() {
         static LAYERS: Layers<3, 1, 1> = [[[
-<<<<<<< HEAD
-            OneShot {
-                timeout: 100,
-                action: &k(LShift),
-            },
-=======
             OneShot(&crate::action::OneShot {
                 timeout: 100,
                 action: &k(LShift),
                 end_config: OneShotEndConfig::EndOnFirstPress,
             }),
->>>>>>> 7ca217a5
             k(A),
             k(B),
         ]]];
@@ -1676,15 +1568,7 @@
         layout.event(Press(0, 1));
         layout.event(Press(0, 2));
         assert_eq!(CustomEvent::NoEvent, layout.tick());
-<<<<<<< HEAD
-        assert_keys(&[LShift], layout.keycodes());
-        assert_eq!(CustomEvent::NoEvent, layout.tick());
-        assert_keys(&[LShift, A], layout.keycodes());
-        assert_eq!(CustomEvent::NoEvent, layout.tick());
-        assert_keys(&[A], layout.keycodes());
-=======
         assert_keys(&[A, LShift], layout.keycodes());
->>>>>>> 7ca217a5
         assert_eq!(CustomEvent::NoEvent, layout.tick());
         assert_keys(&[A, B], layout.keycodes());
         layout.event(Release(0, 1));
@@ -1705,11 +1589,7 @@
             assert_keys(&[LShift], layout.keycodes());
         }
         layout.event(Release(0, 0));
-<<<<<<< HEAD
-        for _ in 0..76 {
-=======
         for _ in 0..75 {
->>>>>>> 7ca217a5
             assert_eq!(CustomEvent::NoEvent, layout.tick());
             assert_keys(&[LShift], layout.keycodes());
         }
@@ -1736,9 +1616,6 @@
         }
         layout.event(Press(0, 1));
         assert_eq!(CustomEvent::NoEvent, layout.tick());
-<<<<<<< HEAD
-        assert_keys(&[LShift], layout.keycodes());
-=======
         assert_keys(&[LShift, A], layout.keycodes());
         layout.event(Release(0, 1));
         assert_eq!(CustomEvent::NoEvent, layout.tick());
@@ -1873,7 +1750,6 @@
             assert_keys(&[LShift], layout.keycodes());
         }
         layout.event(Press(0, 1));
->>>>>>> 7ca217a5
         assert_eq!(CustomEvent::NoEvent, layout.tick());
         assert_keys(&[LShift, A], layout.keycodes());
         layout.event(Release(0, 1));
@@ -1920,11 +1796,7 @@
         assert_eq!(CustomEvent::NoEvent, layout.tick());
         assert_keys(&[LShift], layout.keycodes());
         assert_eq!(CustomEvent::NoEvent, layout.tick());
-<<<<<<< HEAD
-        assert_keys(&[], layout.keycodes());
-=======
         assert_keys(&[LShift], layout.keycodes());
->>>>>>> 7ca217a5
         for _ in 0..200 {
             assert_eq!(CustomEvent::NoEvent, layout.tick());
             assert_keys(&[LShift], layout.keycodes());
@@ -1935,28 +1807,6 @@
     }
 
     #[test]
-<<<<<<< HEAD
-    fn tap_dance() {
-        static LAYERS: Layers<2, 2, 1> = [[
-            [
-                TapDance {
-                    timeout: 100,
-                    actions: &[
-                        &k(LShift),
-                        &OneShot {
-                            timeout: 100,
-                            action: &k(LCtrl),
-                        },
-                        &HoldTap {
-                            timeout: 100,
-                            hold: &k(LAlt),
-                            tap: &k(Space),
-                            config: HoldTapConfig::Default,
-                            tap_hold_interval: 0,
-                        },
-                    ],
-                },
-=======
     fn one_shot_multi() {
         static LAYERS: Layers<4, 1, 2> = [
             [[
@@ -2035,7 +1885,6 @@
                         }),
                     ],
                 }),
->>>>>>> 7ca217a5
                 k(A),
             ],
             [k(B), k(C)],
@@ -2088,67 +1937,63 @@
             assert_eq!(CustomEvent::NoEvent, layout.tick());
             assert_keys(&[], layout.keycodes());
         }
-<<<<<<< HEAD
+        for _ in 0..100 {
+            assert_eq!(CustomEvent::NoEvent, layout.tick());
+            assert_keys(&[LCtrl], layout.keycodes());
+        }
+        assert_eq!(CustomEvent::NoEvent, layout.tick());
+        assert_keys(&[], layout.keycodes());
+
+        // Test: tap-dance third key, timeout, tap
+        layout.event(Press(0, 0));
+        assert_eq!(CustomEvent::NoEvent, layout.tick());
+        assert_keys(&[], layout.keycodes());
+        layout.event(Release(0, 0));
+        for _ in 0..50 {
+            assert_eq!(CustomEvent::NoEvent, layout.tick());
+            assert_keys(&[], layout.keycodes());
+        }
+        layout.event(Press(0, 0));
+        assert_eq!(CustomEvent::NoEvent, layout.tick());
+        assert_keys(&[], layout.keycodes());
+        layout.event(Release(0, 0));
+        for _ in 0..50 {
+            assert_eq!(CustomEvent::NoEvent, layout.tick());
+            assert_keys(&[], layout.keycodes());
+        }
+        layout.event(Press(0, 0));
+        assert_eq!(CustomEvent::NoEvent, layout.tick());
+        assert_keys(&[], layout.keycodes());
+        layout.event(Release(0, 0));
+        assert_eq!(CustomEvent::NoEvent, layout.tick());
+        assert_keys(&[], layout.keycodes());
+        assert_eq!(CustomEvent::NoEvent, layout.tick());
+        assert_keys(&[Space], layout.keycodes());
+        assert_eq!(CustomEvent::NoEvent, layout.tick());
+        assert_keys(&[], layout.keycodes());
+
+        // Test: tap-dance third key, timeout, hold
+        layout.event(Press(0, 0));
+        assert_eq!(CustomEvent::NoEvent, layout.tick());
+        assert_keys(&[], layout.keycodes());
+        layout.event(Release(0, 0));
+        for _ in 0..50 {
+            assert_eq!(CustomEvent::NoEvent, layout.tick());
+            assert_keys(&[], layout.keycodes());
+        }
+        layout.event(Press(0, 0));
+        assert_eq!(CustomEvent::NoEvent, layout.tick());
+        assert_keys(&[], layout.keycodes());
+        layout.event(Release(0, 0));
+        for _ in 0..50 {
+            assert_eq!(CustomEvent::NoEvent, layout.tick());
+            assert_keys(&[], layout.keycodes());
+        }
+        layout.event(Press(0, 0));
         for _ in 0..101 {
-=======
-        for _ in 0..100 {
->>>>>>> 7ca217a5
-            assert_eq!(CustomEvent::NoEvent, layout.tick());
-            assert_keys(&[LCtrl], layout.keycodes());
-        }
-        assert_eq!(CustomEvent::NoEvent, layout.tick());
-        assert_keys(&[], layout.keycodes());
-
-        // Test: tap-dance third key, timeout, tap
-        layout.event(Press(0, 0));
-        assert_eq!(CustomEvent::NoEvent, layout.tick());
-        assert_keys(&[], layout.keycodes());
-        layout.event(Release(0, 0));
-        for _ in 0..50 {
             assert_eq!(CustomEvent::NoEvent, layout.tick());
             assert_keys(&[], layout.keycodes());
         }
-        layout.event(Press(0, 0));
-        assert_eq!(CustomEvent::NoEvent, layout.tick());
-        assert_keys(&[], layout.keycodes());
-        layout.event(Release(0, 0));
-        for _ in 0..50 {
-            assert_eq!(CustomEvent::NoEvent, layout.tick());
-            assert_keys(&[], layout.keycodes());
-        }
-        layout.event(Press(0, 0));
-        assert_eq!(CustomEvent::NoEvent, layout.tick());
-        assert_keys(&[], layout.keycodes());
-        layout.event(Release(0, 0));
-        assert_eq!(CustomEvent::NoEvent, layout.tick());
-        assert_keys(&[], layout.keycodes());
-        assert_eq!(CustomEvent::NoEvent, layout.tick());
-        assert_keys(&[Space], layout.keycodes());
-        assert_eq!(CustomEvent::NoEvent, layout.tick());
-        assert_keys(&[], layout.keycodes());
-
-        // Test: tap-dance third key, timeout, hold
-        layout.event(Press(0, 0));
-        assert_eq!(CustomEvent::NoEvent, layout.tick());
-        assert_keys(&[], layout.keycodes());
-        layout.event(Release(0, 0));
-        for _ in 0..50 {
-            assert_eq!(CustomEvent::NoEvent, layout.tick());
-            assert_keys(&[], layout.keycodes());
-        }
-        layout.event(Press(0, 0));
-        assert_eq!(CustomEvent::NoEvent, layout.tick());
-        assert_keys(&[], layout.keycodes());
-        layout.event(Release(0, 0));
-        for _ in 0..50 {
-            assert_eq!(CustomEvent::NoEvent, layout.tick());
-            assert_keys(&[], layout.keycodes());
-        }
-        layout.event(Press(0, 0));
-        for _ in 0..101 {
-            assert_eq!(CustomEvent::NoEvent, layout.tick());
-            assert_keys(&[], layout.keycodes());
-        }
         for _ in 0..200 {
             assert_eq!(CustomEvent::NoEvent, layout.tick());
             assert_keys(&[LAlt], layout.keycodes());
@@ -2157,7 +2002,6 @@
         assert_eq!(CustomEvent::NoEvent, layout.tick());
         assert_keys(&[], layout.keycodes());
     }
-<<<<<<< HEAD
 
     #[test]
     fn release_state() {
@@ -2203,6 +2047,4 @@
         assert_eq!(CustomEvent::NoEvent, layout.tick());
         assert_keys(&[], layout.keycodes());
     }
-=======
->>>>>>> 7ca217a5
 }