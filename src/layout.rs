//! Layout management.

/// A procedural macro to generate [Layers](type.Layers.html)
/// ## Syntax
/// Items inside the macro are converted to Actions as such:
/// - [`Action::KeyCode`]: Idents are automatically understood as keycodes: `A`, `RCtrl`, `Space`
///     - Punctuation, numbers and other literals that aren't special to the rust parser are converted
///       to KeyCodes as well: `,` becomes `KeyCode::Commma`, `2` becomes `KeyCode::Kb2`, `/` becomes `KeyCode::Slash`
///     - Characters which require shifted keys are converted to `Action::MultipleKeyCodes(&[LShift, <character>])`:
///       `!` becomes `Action::MultipleKeyCodes(&[LShift, Kb1])` etc
///     - Characters special to the rust parser (parentheses, brackets, braces, quotes, apostrophes, underscores, backslashes and backticks)
///       left alone cause parsing errors and as such have to be enclosed by apostrophes: `'['` becomes `KeyCode::LBracket`,
///       `'\''` becomes `KeyCode::Quote`, `'\\'` becomes `KeyCode::BSlash`
/// - [`Action::NoOp`]: Lowercase `n`
/// - [`Action::Trans`]: Lowercase `t`
/// - [`Action::Layer`]: A number in parentheses: `(1)`, `(4 - 2)`, `(0x4u8 as usize)`
/// - [`Action::MultipleActions`]: Actions in brackets: `[LCtrl S]`, `[LAlt LCtrl C]`, `[(2) B {Action::NoOp}]`
/// - Other `Action`s: anything in braces (`{}`) is copied unchanged to the final layout - `{ Action::Custom(42) }`
///   simply becomes `Action::Custom(42)`
///
/// **Important note**: comma (`,`) is a keycode on its own, and can't be used to separate keycodes as one would have
/// to do when not using a macro.
///
/// ## Usage example:
/// Example layout for a 4x12 split keyboard:
/// ```
/// use keyberon::action::Action;
/// static DLAYER: Action = Action::DefaultLayer(5);
///
/// pub static LAYERS: keyberon::layout::Layers = keyberon::layout::layout! {
///     {
///         [ Tab    Q W E R T   Y U I O P BSpace ]
///         [ LCtrl  A S D F G   H J K L ; Quote  ]
///         [ LShift Z X C V B   N M , . / Escape ]
///         [ n n LGui {DLAYER} Space Escape   BSpace Enter (1) RAlt n n ]
///     }
///     {
///         [ Tab    1 2 3 4 5   6 7 8 9 0 BSpace  ]
///         [ LCtrl  ! @ # $ %   ^ & * '(' ')' - = ]
///         [ LShift n n n n n   n n n n n [LAlt A]]
///         [ n n LGui (2) t t   t t t RAlt n n    ]
///     }
///     // ...
/// };
/// ```
pub use keyberon_macros::*;

use crate::action::{Action, HoldTapConfig, SequenceEvent};
use crate::key_code::KeyCode;
use arraydeque::ArrayDeque;
use heapless::Vec;

use State::*;

/// The Layers type.
///
/// The first level correspond to the layer, the two others to the
/// switch matrix.  For example, `layers[1][2][3]` correspond to the
/// key i=2, j=3 on the layer 1.
pub type Layers<T = core::convert::Infallible> = &'static [&'static [&'static [Action<T>]]];

type Stack = ArrayDeque<[Stacked; 16], arraydeque::behavior::Wrapping>;

/// The layout manager. It takes `Event`s and `tick`s as input, and
/// generate keyboard reports.
pub struct Layout<T = core::convert::Infallible>
where
    T: 'static,
{
    layers: Layers<T>,
    default_layer: usize,
    states: Vec<State<T>, 64>,
    waiting: Option<WaitingState<T>>,
    stacked: Stack,
    active_sequences: ArrayDeque<[SequenceState; 4], arraydeque::behavior::Wrapping>,
}

/// An event on the key matrix.
#[derive(Debug, Copy, Clone, PartialEq, Eq)]
pub enum Event {
    /// Press event with coordinates (i, j).
    Press(u8, u8),
    /// Release event with coordinates (i, j).
    Release(u8, u8),
}
impl Event {
    /// Returns the coordinates (i, j) of the event.
    pub fn coord(self) -> (u8, u8) {
        match self {
            Event::Press(i, j) => (i, j),
            Event::Release(i, j) => (i, j),
        }
    }

    /// Transforms the coordinates of the event.
    ///
    /// # Example
    ///
    /// ```
    /// # use keyberon::layout::Event;
    /// assert_eq!(
    ///     Event::Press(3, 10),
    ///     Event::Press(3, 1).transform(|i, j| (i, 11 - j)),
    /// );
    /// ```
    pub fn transform(self, f: impl FnOnce(u8, u8) -> (u8, u8)) -> Self {
        match self {
            Event::Press(i, j) => {
                let (i, j) = f(i, j);
                Event::Press(i, j)
            }
            Event::Release(i, j) => {
                let (i, j) = f(i, j);
                Event::Release(i, j)
            }
        }
    }

    /// Returns `true` if the event is a key press.
    pub fn is_press(self) -> bool {
        match self {
            Event::Press(..) => true,
            Event::Release(..) => false,
        }
    }

    /// Returns `true` if the event is a key release.
    pub fn is_release(self) -> bool {
        match self {
            Event::Release(..) => true,
            Event::Press(..) => false,
        }
    }
}

/// Event from custom action.
#[derive(Debug, PartialEq, Eq)]
pub enum CustomEvent<T: 'static> {
    /// No custom action.
    NoEvent,
    /// The given custom action key is pressed.
    Press(&'static T),
    /// The given custom action key is released.
    Release(&'static T),
}
impl<T> CustomEvent<T> {
    /// Update an event according to a new event.
    ///
    ///The event can only be modified in the order `NoEvent < Press <
    /// Release`
    fn update(&mut self, e: Self) {
        use CustomEvent::*;
        match (&e, &self) {
            (Release(_), NoEvent) | (Release(_), Press(_)) => *self = e,
            (Press(_), NoEvent) => *self = e,
            _ => (),
        }
    }
}
impl<T> Default for CustomEvent<T> {
    fn default() -> Self {
        CustomEvent::NoEvent
    }
}

#[derive(Debug, Eq, PartialEq)]
enum State<T: 'static> {
    NormalKey { keycode: KeyCode, coord: (u8, u8) },
    LayerModifier { value: usize, coord: (u8, u8) },
    Custom { value: &'static T, coord: (u8, u8) },
    FakeKey { keycode: KeyCode }, // Fake key event for sequences
}
impl<T> Copy for State<T> {}
impl<T> Clone for State<T> {
    fn clone(&self) -> Self {
        *self
    }
}
impl<T: 'static> State<T> {
    fn keycode(&self) -> Option<KeyCode> {
        match self {
            NormalKey { keycode, .. } => Some(*keycode),
            FakeKey { keycode } => Some(*keycode),
            _ => None,
        }
    }
    fn tick(&self) -> Option<Self> {
        Some(*self)
    }
    fn release(&self, c: (u8, u8), custom: &mut CustomEvent<T>) -> Option<Self> {
        match *self {
            NormalKey { coord, .. } | LayerModifier { coord, .. } if coord == c => None,
            Custom { value, coord } if coord == c => {
                custom.update(CustomEvent::Release(value));
                None
            }
            _ => Some(*self),
        }
    }
    fn seq_release(&self, kc: KeyCode) -> Option<Self> {
        match *self {
            FakeKey { keycode, .. } if keycode == kc => None,
            _ => Some(*self),
        }
    }
    fn get_layer(&self) -> Option<usize> {
        match self {
            LayerModifier { value, .. } => Some(*value),
            _ => None,
        }
    }
}

#[derive(Debug, Copy, Clone)]
struct WaitingState<T: 'static> {
    coord: (u8, u8),
    timeout: u16,
    delay: u16,
    hold: &'static Action<T>,
    tap: &'static Action<T>,
    config: HoldTapConfig,
}
enum WaitingAction {
    Hold,
    Tap,
    NoOp,
}
impl<T> WaitingState<T> {
    fn tick(&mut self, stacked: &Stack) -> WaitingAction {
        self.timeout = self.timeout.saturating_sub(1);
        match self.config {
            HoldTapConfig::Default => (),
            HoldTapConfig::HoldOnOtherKeyPress => {
                if stacked.iter().any(|s| s.event.is_press()) {
                    return WaitingAction::Hold;
                }
            }
            HoldTapConfig::PermissiveHold => {
                for (x, s) in stacked.iter().enumerate() {
                    if s.event.is_press() {
                        let (i, j) = s.event.coord();
                        let target = Event::Release(i, j);
                        if stacked.iter().skip(x + 1).any(|s| s.event == target) {
                            return WaitingAction::Hold;
                        }
                    }
                }
            }
        }
        if let Some(&Stacked { since, .. }) = stacked
            .iter()
            .find(|s| self.is_corresponding_release(&s.event))
        {
            if self.timeout >= self.delay - since {
                WaitingAction::Tap
            } else {
                WaitingAction::Hold
            }
        } else if self.timeout == 0 {
            WaitingAction::Hold
        } else {
            WaitingAction::NoOp
        }
    }
    fn is_corresponding_release(&self, event: &Event) -> bool {
        matches!(event, Event::Release(i, j) if (*i, *j) == self.coord)
    }
}

#[derive(Debug, Copy, Clone)]
struct SequenceState {
    cur_event: Option<SequenceEvent>,
    delay: u32,              // Keeps track of SequenceEvent::Delay time remaining
    tapped: Option<KeyCode>, // Keycode of a key that should be released at the next tick
    remaining_events: &'static [SequenceEvent],
}

#[derive(Debug)]
struct Stacked {
    event: Event,
    since: u16,
}
impl From<Event> for Stacked {
    fn from(event: Event) -> Self {
        Stacked { event, since: 0 }
    }
}
impl Stacked {
    fn tick(&mut self) {
        self.since = self.since.saturating_add(1);
    }
}

impl<T: 'static> Layout<T> {
    /// Creates a new `Layout` object.
    pub fn new(layers: Layers<T>) -> Self {
        Self {
            layers,
            default_layer: 0,
            states: Vec::new(),
            waiting: None,
            stacked: ArrayDeque::new(),
            active_sequences: ArrayDeque::new(),
        }
    }
    /// Iterates on the key codes of the current state.
    pub fn keycodes(&self) -> impl Iterator<Item = KeyCode> + '_ {
        self.states.iter().filter_map(State::keycode)
    }
    fn waiting_into_hold(&mut self) -> CustomEvent<T> {
        if let Some(w) = &self.waiting {
            let hold = w.hold;
            let coord = w.coord;
            self.waiting = None;
            self.do_action(hold, coord, 0)
        } else {
            CustomEvent::NoEvent
        }
    }
    fn waiting_into_tap(&mut self) -> CustomEvent<T> {
        if let Some(w) = &self.waiting {
            let tap = w.tap;
            let coord = w.coord;
            self.waiting = None;
            self.do_action(tap, coord, 0)
        } else {
            CustomEvent::NoEvent
        }
    }
    /// A time event.
    ///
    /// This method must be called regularly, typically every millisecond.
    ///
    /// Returns the corresponding `CustomEvent`, allowing to manage
    /// custom actions thanks to the `Action::Custom` variant.
    pub fn tick(&mut self) -> CustomEvent<T> {
        self.states = self.states.iter().filter_map(State::tick).collect();
        self.stacked.iter_mut().for_each(Stacked::tick);
        self.process_sequences();
        match &mut self.waiting {
            Some(w) => match w.tick(&self.stacked) {
                WaitingAction::Hold => self.waiting_into_hold(),
                WaitingAction::Tap => self.waiting_into_tap(),
                WaitingAction::NoOp => CustomEvent::NoEvent,
            },
            None => match self.stacked.pop_front() {
                Some(s) => self.unstack(s),
                None => CustomEvent::NoEvent,
            },
        }
    }
    /// Takes care of draining and populating the `active_sequences` ArrayDeque,
    /// giving us sequences (aka macros) of nearly limitless length!
    fn process_sequences(&mut self) {
        // Iterate over all active sequence events
        for _ in 0..self.active_sequences.len() {
            if let Some(mut seq) = self.active_sequences.pop_front() {
                // If we've encountered a SequenceEvent::Delay we must count
                // that down completely before doing anything else...
                if seq.delay > 0 {
                    seq.delay = seq.delay.saturating_sub(1);
                } else if let Some(keycode) = seq.tapped {
                    // Clear out the Press() matching this Tap()'s keycode
                    self.states = self
                        .states
                        .iter()
                        .filter_map(|s| s.seq_release(keycode))
                        .collect();
                    seq.tapped = None;
                } else {
                    // Pull the next SequenceEvent
                    match seq.remaining_events {
                        [e, tail @ ..] => {
                            seq.cur_event = Some(*e);
                            seq.remaining_events = tail;
                        }
                        [] => (),
                    }
                    // Process it (SequenceEvent)
                    match seq.cur_event {
                        Some(SequenceEvent::Complete) => {
                            for fake_key in self.states.clone().iter() {
                                match *fake_key {
                                    FakeKey { keycode } => {
                                        self.states = self
                                            .states
                                            .iter()
                                            .filter_map(|s| s.seq_release(keycode))
                                            .collect();
                                    }
                                    _ => {}
                                }
                            }
                            seq.remaining_events = &[];
                        }
                        Some(SequenceEvent::Press(keycode)) => {
                            // Start tracking this fake key Press() event
                            let _ = self.states.push(FakeKey { keycode });
                        }
                        Some(SequenceEvent::Tap(keycode)) => {
                            // Same as Press() except we track it for one tick via seq.tapped:
                            let _ = self.states.push(FakeKey { keycode });
                            seq.tapped = Some(keycode);
                        }
                        Some(SequenceEvent::Release(keycode)) => {
                            // Clear out the Press() matching this Release's keycode
                            self.states = self
                                .states
                                .iter()
                                .filter_map(|s| s.seq_release(keycode))
                                .collect()
                        }
                        Some(SequenceEvent::Delay { duration }) => {
                            // Setup a delay that will be decremented once per tick until 0
                            if duration > 0 {
                                // -1 to start since this tick counts
                                seq.delay = duration - 1;
                            }
                        }
                        _ => {} // We'll never get here
                    }
                }
                if seq.remaining_events.len() > 0 {
                    // Put it back
                    self.active_sequences.push_back(seq);
                }
            }
        }
    }
    fn unstack(&mut self, stacked: Stacked) -> CustomEvent<T> {
        use Event::*;
        match stacked.event {
            Release(i, j) => {
                let mut custom = CustomEvent::NoEvent;
                self.states = self
                    .states
                    .iter()
                    .filter_map(|s| s.release((i, j), &mut custom))
                    .collect();
                custom
            }
            Press(i, j) => {
                let action = self.press_as_action((i, j), self.current_layer());
                self.do_action(action, (i, j), stacked.since)
            }
        }
    }
    /// Register a key event.
    pub fn event(&mut self, event: Event) {
        if let Some(stacked) = self.stacked.push_back(event.into()) {
            self.waiting_into_hold();
            self.unstack(stacked);
        }
    }
    fn press_as_action(&self, coord: (u8, u8), layer: usize) -> &'static Action<T> {
        use crate::action::Action::*;
        let action = self
            .layers
            .get(layer)
            .and_then(|l| l.get(coord.0 as usize))
            .and_then(|l| l.get(coord.1 as usize));
        match action {
            None => &NoOp,
            Some(Trans) => {
                if layer != self.default_layer {
                    self.press_as_action(coord, self.default_layer)
                } else {
                    &NoOp
                }
            }
            Some(action) => action,
        }
    }
    fn do_action(
        &mut self,
        action: &'static Action<T>,
        coord: (u8, u8),
        delay: u16,
    ) -> CustomEvent<T> {
        assert!(self.waiting.is_none());
        use Action::*;
        match action {
            NoOp | Trans => (),
            &HoldTap {
                timeout,
                hold,
                tap,
                config,
                ..
            } => {
                let waiting: WaitingState<T> = WaitingState {
                    coord,
                    timeout,
                    delay,
                    hold,
                    tap,
                    config,
                };
                self.waiting = Some(waiting);
            }
            &KeyCode(keycode) => {
                let _ = self.states.push(NormalKey { coord, keycode });
            }
            &MultipleKeyCodes(v) => {
                for &keycode in v {
                    let _ = self.states.push(NormalKey { coord, keycode });
                }
            }
            &MultipleActions(v) => {
                let mut custom = CustomEvent::NoEvent;
                for action in v {
                    custom.update(self.do_action(action, coord, delay));
                }
                return custom;
            }
            Sequence { events } => {
                self.active_sequences.push_back(SequenceState {
                    cur_event: None,
                    delay: 0,
                    tapped: None,
                    remaining_events: events,
                });
            }
            CancelSequences => {
                // Clear any and all running sequences then clean up any leftover FakeKey events
                self.active_sequences.clear();
                for fake_key in self.states.clone().iter() {
                    match *fake_key {
                        FakeKey { keycode } => {
                            self.states = self
                                .states
                                .iter()
                                .filter_map(|s| s.seq_release(keycode))
                                .collect();
                        }
                        _ => {}
                    }
                }
            }
            &Layer(value) => {
                let _ = self.states.push(LayerModifier { value, coord });
            }
            DefaultLayer(value) => {
                self.set_default_layer(*value);
            }
            Custom(value) => {
                if self.states.push(State::Custom { value, coord }).is_ok() {
                    return CustomEvent::Press(value);
                }
            }
        }
        CustomEvent::NoEvent
    }

    /// Obtain the index of the current active layer
    fn current_layer(&self) -> usize {
        self.states
            .iter()
            .rev()
            .filter_map(State::get_layer)
            .next()
            .unwrap_or(self.default_layer)
    }

    /// Sets the default layer for the layout
    pub fn set_default_layer(&mut self, value: usize) {
        if value < self.layers.len() {
            self.default_layer = value
        }
    }
}

#[cfg(test)]
mod test {
    extern crate std;
    use super::{Event::*, Layers, Layout, *};
    use crate::action::Action::*;
    use crate::action::HoldTapConfig;
    use crate::action::SequenceEvent;
    use crate::action::{k, l, m};
    use crate::key_code::KeyCode;
    use crate::key_code::KeyCode::*;
    use std::collections::BTreeSet;

    #[track_caller]
    fn assert_keys(expected: &[KeyCode], iter: impl Iterator<Item = KeyCode>) {
        let expected: BTreeSet<_> = expected.iter().copied().collect();
        let tested = iter.collect();
        assert_eq!(expected, tested);
    }

    #[test]
    fn basic_hold_tap() {
        static LAYERS: Layers = &[
            &[&[
                HoldTap {
                    timeout: 200,
                    hold: &l(1),
                    tap: &k(Space),
                    config: HoldTapConfig::Default,
                    tap_hold_interval: 0,
                },
                HoldTap {
                    timeout: 200,
                    hold: &k(LCtrl),
                    tap: &k(Enter),
                    config: HoldTapConfig::Default,
                    tap_hold_interval: 0,
                },
            ]],
            &[&[Trans, m(&[LCtrl, Enter])]],
        ];
        let mut layout = Layout::new(LAYERS);
        assert_eq!(CustomEvent::NoEvent, layout.tick());
        assert_keys(&[], layout.keycodes());
        layout.event(Press(0, 1));
        assert_eq!(CustomEvent::NoEvent, layout.tick());
        assert_keys(&[], layout.keycodes());
        layout.event(Press(0, 0));
        assert_eq!(CustomEvent::NoEvent, layout.tick());
        assert_keys(&[], layout.keycodes());
        layout.event(Release(0, 0));
        for _ in 0..197 {
            assert_eq!(CustomEvent::NoEvent, layout.tick());
            assert_keys(&[], layout.keycodes());
        }
        assert_eq!(CustomEvent::NoEvent, layout.tick());
        assert_keys(&[], layout.keycodes());
        assert_eq!(CustomEvent::NoEvent, layout.tick());
        assert_keys(&[LCtrl], layout.keycodes());
        assert_eq!(CustomEvent::NoEvent, layout.tick());
        assert_keys(&[LCtrl], layout.keycodes());
        assert_eq!(CustomEvent::NoEvent, layout.tick());
        assert_keys(&[LCtrl, Space], layout.keycodes());
        assert_eq!(CustomEvent::NoEvent, layout.tick());
        assert_keys(&[LCtrl], layout.keycodes());
        layout.event(Release(0, 1));
        assert_eq!(CustomEvent::NoEvent, layout.tick());
        assert_keys(&[], layout.keycodes());
    }

    #[test]
    fn hold_tap_interleaved_timeout() {
        static LAYERS: Layers = &[&[&[
            HoldTap {
                timeout: 200,
                hold: &k(LAlt),
                tap: &k(Space),
                config: HoldTapConfig::Default,
                tap_hold_interval: 0,
            },
            HoldTap {
                timeout: 20,
                hold: &k(LCtrl),
                tap: &k(Enter),
                config: HoldTapConfig::Default,
                tap_hold_interval: 0,
            },
        ]]];
        let mut layout = Layout::new(LAYERS);
        assert_eq!(CustomEvent::NoEvent, layout.tick());
        assert_keys(&[], layout.keycodes());
        layout.event(Press(0, 0));
        assert_eq!(CustomEvent::NoEvent, layout.tick());
        assert_keys(&[], layout.keycodes());
        layout.event(Press(0, 1));
        for _ in 0..15 {
            assert_eq!(CustomEvent::NoEvent, layout.tick());
            assert_keys(&[], layout.keycodes());
        }
        layout.event(Release(0, 0));
        assert_eq!(CustomEvent::NoEvent, layout.tick());
        assert_keys(&[Space], layout.keycodes());
        for _ in 0..10 {
            assert_eq!(CustomEvent::NoEvent, layout.tick());
            assert_keys(&[Space], layout.keycodes());
        }
        layout.event(Release(0, 1));
        assert_eq!(CustomEvent::NoEvent, layout.tick());
        assert_keys(&[Space, LCtrl], layout.keycodes());
        assert_eq!(CustomEvent::NoEvent, layout.tick());
        assert_keys(&[LCtrl], layout.keycodes());
        assert_eq!(CustomEvent::NoEvent, layout.tick());
        assert_keys(&[], layout.keycodes());
        assert_eq!(CustomEvent::NoEvent, layout.tick());
        assert_keys(&[], layout.keycodes());
    }

    #[test]
    fn hold_on_press() {
        static LAYERS: Layers = &[&[&[
            HoldTap {
                timeout: 200,
                hold: &k(LAlt),
                tap: &k(Space),
                config: HoldTapConfig::HoldOnOtherKeyPress,
                tap_hold_interval: 0,
            },
            k(Enter),
        ]]];
        let mut layout = Layout::new(LAYERS);

        // Press another key before timeout
        assert_eq!(CustomEvent::NoEvent, layout.tick());
        assert_keys(&[], layout.keycodes());
        layout.event(Press(0, 0));
        assert_eq!(CustomEvent::NoEvent, layout.tick());
        assert_keys(&[], layout.keycodes());
        layout.event(Press(0, 1));
        assert_eq!(CustomEvent::NoEvent, layout.tick());
        assert_keys(&[LAlt], layout.keycodes());
        assert_eq!(CustomEvent::NoEvent, layout.tick());
        assert_keys(&[LAlt, Enter], layout.keycodes());
        layout.event(Release(0, 0));
        assert_eq!(CustomEvent::NoEvent, layout.tick());
        assert_keys(&[Enter], layout.keycodes());
        layout.event(Release(0, 1));
        assert_eq!(CustomEvent::NoEvent, layout.tick());
        assert_keys(&[], layout.keycodes());
        assert_eq!(CustomEvent::NoEvent, layout.tick());
        assert_keys(&[], layout.keycodes());

        // Press another key after timeout
        assert_eq!(CustomEvent::NoEvent, layout.tick());
        assert_keys(&[], layout.keycodes());
        layout.event(Press(0, 0));
        for _ in 0..200 {
            assert_eq!(CustomEvent::NoEvent, layout.tick());
            assert_keys(&[], layout.keycodes());
        }
        assert_eq!(CustomEvent::NoEvent, layout.tick());
        assert_keys(&[LAlt], layout.keycodes());
        layout.event(Press(0, 1));
        assert_eq!(CustomEvent::NoEvent, layout.tick());
        assert_keys(&[LAlt, Enter], layout.keycodes());
        layout.event(Release(0, 0));
        assert_eq!(CustomEvent::NoEvent, layout.tick());
        assert_keys(&[Enter], layout.keycodes());
        layout.event(Release(0, 1));
        assert_eq!(CustomEvent::NoEvent, layout.tick());
        assert_keys(&[], layout.keycodes());
        assert_eq!(CustomEvent::NoEvent, layout.tick());
        assert_keys(&[], layout.keycodes());
    }

    #[test]
    fn permissive_hold() {
        static LAYERS: Layers = &[&[&[
            HoldTap {
                timeout: 200,
                hold: &k(LAlt),
                tap: &k(Space),
                config: HoldTapConfig::PermissiveHold,
                tap_hold_interval: 0,
            },
            k(Enter),
        ]]];
        let mut layout = Layout::new(LAYERS);

        // Press and release another key before timeout
        assert_eq!(CustomEvent::NoEvent, layout.tick());
        assert_keys(&[], layout.keycodes());
        layout.event(Press(0, 0));
        assert_eq!(CustomEvent::NoEvent, layout.tick());
        assert_keys(&[], layout.keycodes());
        layout.event(Press(0, 1));
        assert_eq!(CustomEvent::NoEvent, layout.tick());
        assert_keys(&[], layout.keycodes());
        layout.event(Release(0, 1));
        assert_eq!(CustomEvent::NoEvent, layout.tick());
        assert_keys(&[LAlt], layout.keycodes());
        assert_eq!(CustomEvent::NoEvent, layout.tick());
        assert_keys(&[LAlt, Enter], layout.keycodes());
        assert_eq!(CustomEvent::NoEvent, layout.tick());
        assert_keys(&[LAlt], layout.keycodes());
        assert_eq!(CustomEvent::NoEvent, layout.tick());
        assert_keys(&[LAlt], layout.keycodes());
        layout.event(Release(0, 0));
        assert_eq!(CustomEvent::NoEvent, layout.tick());
        assert_keys(&[], layout.keycodes());
        assert_eq!(CustomEvent::NoEvent, layout.tick());
        assert_keys(&[], layout.keycodes());
    }

    #[test]
    fn multiple_actions() {
        static LAYERS: Layers = &[
            &[&[MultipleActions(&[l(1), k(LShift)]), k(F)]],
            &[&[Trans, k(E)]],
        ];
        let mut layout = Layout::new(LAYERS);
        assert_eq!(CustomEvent::NoEvent, layout.tick());
        assert_keys(&[], layout.keycodes());
        layout.event(Press(0, 0));
        assert_eq!(CustomEvent::NoEvent, layout.tick());
        assert_keys(&[LShift], layout.keycodes());
        layout.event(Press(0, 1));
        assert_eq!(CustomEvent::NoEvent, layout.tick());
        assert_keys(&[LShift, E], layout.keycodes());
        layout.event(Release(0, 1));
        layout.event(Release(0, 0));
        assert_eq!(CustomEvent::NoEvent, layout.tick());
        assert_keys(&[LShift], layout.keycodes());
        assert_eq!(CustomEvent::NoEvent, layout.tick());
        assert_keys(&[], layout.keycodes());
    }

    #[test]
    fn custom() {
        static LAYERS: Layers<u8> = &[&[&[Action::Custom(42)]]];
        let mut layout = Layout::new(LAYERS);
        assert_eq!(CustomEvent::NoEvent, layout.tick());
        assert_keys(&[], layout.keycodes());

        // Custom event
        layout.event(Press(0, 0));
        assert_eq!(CustomEvent::Press(&42), layout.tick());
        assert_keys(&[], layout.keycodes());

        // nothing more
        assert_eq!(CustomEvent::NoEvent, layout.tick());
        assert_keys(&[], layout.keycodes());

        // release custom
        layout.event(Release(0, 0));
        assert_eq!(CustomEvent::Release(&42), layout.tick());
        assert_keys(&[], layout.keycodes());
    }

    #[test]
<<<<<<< HEAD
    fn sequences() {
        static LAYERS: Layers = &[&[&[
            Sequence {
                // Simple Ctrl-C sequence/macro
                events: &[
                    SequenceEvent::Press(LCtrl),
                    SequenceEvent::Press(C),
                    SequenceEvent::Release(C),
                    SequenceEvent::Release(LCtrl),
                ],
            },
            Sequence {
                // So we can test that Complete works
                events: &[
                    SequenceEvent::Press(LCtrl),
                    SequenceEvent::Press(C),
                    SequenceEvent::Complete,
                ],
            },
            Sequence {
                // YO with a delay in the middle
                events: &[
                    SequenceEvent::Press(Y),
                    SequenceEvent::Release(Y),
                    // "How many licks does it take to get to the center?"
                    SequenceEvent::Delay { duration: 3 }, // Let's find out
                    SequenceEvent::Press(O),
                    SequenceEvent::Release(O),
                ],
            },
            Sequence {
                // A long sequence to test the chunking capability
                events: &[
                    SequenceEvent::Press(LShift), // Important: Shift must remain held
                    SequenceEvent::Press(U),      // ...or the message just isn't the same!
                    SequenceEvent::Release(U),
                    SequenceEvent::Press(N),
                    SequenceEvent::Release(N),
                    SequenceEvent::Press(L),
                    SequenceEvent::Release(L),
                    SequenceEvent::Press(I),
                    SequenceEvent::Release(I),
                    SequenceEvent::Press(M),
                    SequenceEvent::Release(M),
                    SequenceEvent::Press(I),
                    SequenceEvent::Release(I),
                    SequenceEvent::Press(T),
                    SequenceEvent::Release(T),
                    SequenceEvent::Press(E),
                    SequenceEvent::Release(E),
                    SequenceEvent::Press(D),
                    SequenceEvent::Release(D),
                    SequenceEvent::Press(Space),
                    SequenceEvent::Release(Space),
                    SequenceEvent::Press(P),
                    SequenceEvent::Release(P),
                    SequenceEvent::Press(O),
                    SequenceEvent::Release(O),
                    SequenceEvent::Press(W),
                    SequenceEvent::Release(W),
                    SequenceEvent::Press(E),
                    SequenceEvent::Release(E),
                    SequenceEvent::Press(R),
                    SequenceEvent::Release(R),
                    SequenceEvent::Press(Kb1),
                    SequenceEvent::Release(Kb1),
                    SequenceEvent::Press(Kb1),
                    SequenceEvent::Release(Kb1),
                    SequenceEvent::Press(Kb1),
                    SequenceEvent::Release(Kb1),
                    SequenceEvent::Press(Kb1),
                    SequenceEvent::Release(Kb1),
                    SequenceEvent::Release(LShift),
                ],
            },
        ]]];
        let mut layout = Layout::new(LAYERS);
        // Test a basic sequence
        assert_eq!(CustomEvent::NoEvent, layout.tick());
        assert_keys(&[], layout.keycodes());
        layout.event(Press(0, 0));
        // Sequences take an extra tick to kickoff since the first tick starts the sequence:
        assert_eq!(CustomEvent::NoEvent, layout.tick()); // Sequence detected & added
        assert_eq!(CustomEvent::NoEvent, layout.tick()); // Sequence starts
        assert_keys(&[LCtrl], layout.keycodes()); // First item in the SequenceEvent
        assert_eq!(CustomEvent::NoEvent, layout.tick());
        assert_keys(&[LCtrl, C], layout.keycodes());
        assert_eq!(CustomEvent::NoEvent, layout.tick());
        assert_keys(&[LCtrl], layout.keycodes());
        assert_eq!(CustomEvent::NoEvent, layout.tick());
        assert_keys(&[], layout.keycodes());
        // Test the use of Complete()
        assert_keys(&[], layout.keycodes());
        layout.event(Press(0, 1));
        assert_eq!(CustomEvent::NoEvent, layout.tick());
        assert_eq!(CustomEvent::NoEvent, layout.tick());
        assert_keys(&[LCtrl], layout.keycodes());
        assert_eq!(CustomEvent::NoEvent, layout.tick());
        assert_keys(&[LCtrl, C], layout.keycodes());
        assert_eq!(CustomEvent::NoEvent, layout.tick());
        assert_keys(&[], layout.keycodes());
        // Test a sequence with a Delay() (aka The Mr Owl test; duration == 3)
        layout.event(Press(0, 2));
        assert_eq!(CustomEvent::NoEvent, layout.tick());
        assert_eq!(CustomEvent::NoEvent, layout.tick());
        assert_keys(&[Y], layout.keycodes());
        assert_eq!(CustomEvent::NoEvent, layout.tick()); // First decrement (2)
        assert_keys(&[], layout.keycodes()); // "Eh Ooone!"
        assert_eq!(CustomEvent::NoEvent, layout.tick()); // Second decrement (1)
        assert_keys(&[], layout.keycodes()); // "Eh two!"
        assert_eq!(CustomEvent::NoEvent, layout.tick()); // Final decrement (0)
        assert_keys(&[], layout.keycodes()); // "Eh three."
        assert_eq!(CustomEvent::NoEvent, layout.tick()); // Press() added for the next tick()
        assert_eq!(CustomEvent::NoEvent, layout.tick()); // FakeKey Press()
        assert_keys(&[O], layout.keycodes()); // CHOMP!
        assert_eq!(CustomEvent::NoEvent, layout.tick());
        assert_keys(&[], layout.keycodes());
        // // Test really long sequences (aka macros)...
        layout.event(Press(0, 3));
        assert_eq!(CustomEvent::NoEvent, layout.tick());
        assert_eq!(CustomEvent::NoEvent, layout.tick());
        assert_keys(&[LShift], layout.keycodes());
        assert_eq!(CustomEvent::NoEvent, layout.tick());
        assert_keys(&[LShift, U], layout.keycodes());
        assert_eq!(CustomEvent::NoEvent, layout.tick());
        assert_keys(&[LShift], layout.keycodes());
        assert_eq!(CustomEvent::NoEvent, layout.tick());
        assert_keys(&[LShift, N], layout.keycodes());
        assert_eq!(CustomEvent::NoEvent, layout.tick());
        assert_keys(&[LShift], layout.keycodes());
        assert_eq!(CustomEvent::NoEvent, layout.tick());
        assert_keys(&[LShift, L], layout.keycodes());
        assert_eq!(CustomEvent::NoEvent, layout.tick());
        assert_keys(&[LShift], layout.keycodes());
        assert_eq!(CustomEvent::NoEvent, layout.tick());
        assert_keys(&[LShift, I], layout.keycodes());
        assert_eq!(CustomEvent::NoEvent, layout.tick());
        assert_keys(&[LShift], layout.keycodes());
        assert_eq!(CustomEvent::NoEvent, layout.tick());
        assert_keys(&[LShift, M], layout.keycodes());
        assert_eq!(CustomEvent::NoEvent, layout.tick());
        assert_keys(&[LShift], layout.keycodes());
        assert_eq!(CustomEvent::NoEvent, layout.tick());
        assert_keys(&[LShift, I], layout.keycodes());
        assert_eq!(CustomEvent::NoEvent, layout.tick());
        assert_keys(&[LShift], layout.keycodes());
        assert_eq!(CustomEvent::NoEvent, layout.tick());
        assert_keys(&[LShift, T], layout.keycodes());
        assert_eq!(CustomEvent::NoEvent, layout.tick());
        assert_keys(&[LShift], layout.keycodes());
        assert_eq!(CustomEvent::NoEvent, layout.tick());
        assert_keys(&[LShift, E], layout.keycodes());
        assert_eq!(CustomEvent::NoEvent, layout.tick());
        assert_keys(&[LShift], layout.keycodes());
        assert_eq!(CustomEvent::NoEvent, layout.tick());
        assert_keys(&[LShift, D], layout.keycodes());
        assert_eq!(CustomEvent::NoEvent, layout.tick());
        assert_keys(&[LShift], layout.keycodes());
        assert_eq!(CustomEvent::NoEvent, layout.tick());
        assert_keys(&[LShift, Space], layout.keycodes());
        assert_eq!(CustomEvent::NoEvent, layout.tick());
        assert_keys(&[LShift], layout.keycodes());
        assert_eq!(CustomEvent::NoEvent, layout.tick());
        assert_keys(&[LShift, P], layout.keycodes());
        assert_eq!(CustomEvent::NoEvent, layout.tick());
        assert_keys(&[LShift], layout.keycodes());
        assert_eq!(CustomEvent::NoEvent, layout.tick());
        assert_keys(&[LShift, O], layout.keycodes());
        assert_eq!(CustomEvent::NoEvent, layout.tick());
        assert_keys(&[LShift], layout.keycodes());
        assert_eq!(CustomEvent::NoEvent, layout.tick());
        assert_keys(&[LShift, W], layout.keycodes());
        assert_eq!(CustomEvent::NoEvent, layout.tick());
        assert_keys(&[LShift], layout.keycodes());
        assert_eq!(CustomEvent::NoEvent, layout.tick());
        assert_keys(&[LShift, E], layout.keycodes());
        assert_eq!(CustomEvent::NoEvent, layout.tick());
        assert_keys(&[LShift], layout.keycodes());
        assert_eq!(CustomEvent::NoEvent, layout.tick());
        assert_keys(&[LShift, R], layout.keycodes());
        assert_eq!(CustomEvent::NoEvent, layout.tick());
        assert_keys(&[LShift], layout.keycodes());
        assert_eq!(CustomEvent::NoEvent, layout.tick());
        assert_keys(&[LShift, Kb1], layout.keycodes());
        assert_eq!(CustomEvent::NoEvent, layout.tick());
        assert_keys(&[LShift], layout.keycodes());
        assert_eq!(CustomEvent::NoEvent, layout.tick());
        assert_keys(&[LShift, Kb1], layout.keycodes());
        assert_eq!(CustomEvent::NoEvent, layout.tick());
        assert_keys(&[LShift], layout.keycodes());
        assert_eq!(CustomEvent::NoEvent, layout.tick());
        assert_keys(&[LShift, Kb1], layout.keycodes());
        assert_eq!(CustomEvent::NoEvent, layout.tick());
        assert_keys(&[LShift], layout.keycodes());
        assert_eq!(CustomEvent::NoEvent, layout.tick());
        assert_keys(&[LShift, Kb1], layout.keycodes());
        assert_eq!(CustomEvent::NoEvent, layout.tick());
        assert_keys(&[LShift], layout.keycodes());
        assert_eq!(CustomEvent::NoEvent, layout.tick());
=======
    fn multiple_layers() {
        static LAYERS: Layers = &[
            &[&[l(1), l(2)]],
            &[&[k(A), l(3)]],
            &[&[l(0), k(B)]],
            &[&[k(C), k(D)]],
        ];
        let mut layout = Layout::new(LAYERS);
        assert_eq!(CustomEvent::NoEvent, layout.tick());
        assert_eq!(0, layout.current_layer());
        assert_keys(&[], layout.keycodes());

        // press L1
        layout.event(Press(0, 0));
        assert_eq!(CustomEvent::NoEvent, layout.tick());
        assert_eq!(1, layout.current_layer());
        assert_keys(&[], layout.keycodes());
        // press L3 on L1
        layout.event(Press(0, 1));
        assert_eq!(CustomEvent::NoEvent, layout.tick());
        assert_eq!(3, layout.current_layer());
        assert_keys(&[], layout.keycodes());
        // release L1, still on l3
        layout.event(Release(0, 0));
        assert_eq!(CustomEvent::NoEvent, layout.tick());
        assert_eq!(3, layout.current_layer());
        assert_keys(&[], layout.keycodes());
        // press and release C on L3
        layout.event(Press(0, 0));
        assert_eq!(CustomEvent::NoEvent, layout.tick());
        assert_keys(&[C], layout.keycodes());
        layout.event(Release(0, 0));
        assert_eq!(CustomEvent::NoEvent, layout.tick());
        assert_keys(&[], layout.keycodes());
        // release L3, back to L0
        layout.event(Release(0, 1));
        assert_eq!(CustomEvent::NoEvent, layout.tick());
        assert_eq!(0, layout.current_layer());
        assert_keys(&[], layout.keycodes());

        // back to empty, going to L2
        layout.event(Press(0, 1));
        assert_eq!(CustomEvent::NoEvent, layout.tick());
        assert_eq!(2, layout.current_layer());
        assert_keys(&[], layout.keycodes());
        // and press the L0 key on L2
        layout.event(Press(0, 0));
        assert_eq!(CustomEvent::NoEvent, layout.tick());
        assert_eq!(0, layout.current_layer());
        assert_keys(&[], layout.keycodes());
        // release the L0, back to L2
        layout.event(Release(0, 0));
        assert_eq!(CustomEvent::NoEvent, layout.tick());
        assert_eq!(2, layout.current_layer());
        assert_keys(&[], layout.keycodes());
        // release the L2, back to L0
        layout.event(Release(0, 1));
        assert_eq!(CustomEvent::NoEvent, layout.tick());
        assert_eq!(0, layout.current_layer());
>>>>>>> 23deef5d
        assert_keys(&[], layout.keycodes());
    }
}<|MERGE_RESOLUTION|>--- conflicted
+++ resolved
@@ -828,207 +828,6 @@
     }
 
     #[test]
-<<<<<<< HEAD
-    fn sequences() {
-        static LAYERS: Layers = &[&[&[
-            Sequence {
-                // Simple Ctrl-C sequence/macro
-                events: &[
-                    SequenceEvent::Press(LCtrl),
-                    SequenceEvent::Press(C),
-                    SequenceEvent::Release(C),
-                    SequenceEvent::Release(LCtrl),
-                ],
-            },
-            Sequence {
-                // So we can test that Complete works
-                events: &[
-                    SequenceEvent::Press(LCtrl),
-                    SequenceEvent::Press(C),
-                    SequenceEvent::Complete,
-                ],
-            },
-            Sequence {
-                // YO with a delay in the middle
-                events: &[
-                    SequenceEvent::Press(Y),
-                    SequenceEvent::Release(Y),
-                    // "How many licks does it take to get to the center?"
-                    SequenceEvent::Delay { duration: 3 }, // Let's find out
-                    SequenceEvent::Press(O),
-                    SequenceEvent::Release(O),
-                ],
-            },
-            Sequence {
-                // A long sequence to test the chunking capability
-                events: &[
-                    SequenceEvent::Press(LShift), // Important: Shift must remain held
-                    SequenceEvent::Press(U),      // ...or the message just isn't the same!
-                    SequenceEvent::Release(U),
-                    SequenceEvent::Press(N),
-                    SequenceEvent::Release(N),
-                    SequenceEvent::Press(L),
-                    SequenceEvent::Release(L),
-                    SequenceEvent::Press(I),
-                    SequenceEvent::Release(I),
-                    SequenceEvent::Press(M),
-                    SequenceEvent::Release(M),
-                    SequenceEvent::Press(I),
-                    SequenceEvent::Release(I),
-                    SequenceEvent::Press(T),
-                    SequenceEvent::Release(T),
-                    SequenceEvent::Press(E),
-                    SequenceEvent::Release(E),
-                    SequenceEvent::Press(D),
-                    SequenceEvent::Release(D),
-                    SequenceEvent::Press(Space),
-                    SequenceEvent::Release(Space),
-                    SequenceEvent::Press(P),
-                    SequenceEvent::Release(P),
-                    SequenceEvent::Press(O),
-                    SequenceEvent::Release(O),
-                    SequenceEvent::Press(W),
-                    SequenceEvent::Release(W),
-                    SequenceEvent::Press(E),
-                    SequenceEvent::Release(E),
-                    SequenceEvent::Press(R),
-                    SequenceEvent::Release(R),
-                    SequenceEvent::Press(Kb1),
-                    SequenceEvent::Release(Kb1),
-                    SequenceEvent::Press(Kb1),
-                    SequenceEvent::Release(Kb1),
-                    SequenceEvent::Press(Kb1),
-                    SequenceEvent::Release(Kb1),
-                    SequenceEvent::Press(Kb1),
-                    SequenceEvent::Release(Kb1),
-                    SequenceEvent::Release(LShift),
-                ],
-            },
-        ]]];
-        let mut layout = Layout::new(LAYERS);
-        // Test a basic sequence
-        assert_eq!(CustomEvent::NoEvent, layout.tick());
-        assert_keys(&[], layout.keycodes());
-        layout.event(Press(0, 0));
-        // Sequences take an extra tick to kickoff since the first tick starts the sequence:
-        assert_eq!(CustomEvent::NoEvent, layout.tick()); // Sequence detected & added
-        assert_eq!(CustomEvent::NoEvent, layout.tick()); // Sequence starts
-        assert_keys(&[LCtrl], layout.keycodes()); // First item in the SequenceEvent
-        assert_eq!(CustomEvent::NoEvent, layout.tick());
-        assert_keys(&[LCtrl, C], layout.keycodes());
-        assert_eq!(CustomEvent::NoEvent, layout.tick());
-        assert_keys(&[LCtrl], layout.keycodes());
-        assert_eq!(CustomEvent::NoEvent, layout.tick());
-        assert_keys(&[], layout.keycodes());
-        // Test the use of Complete()
-        assert_keys(&[], layout.keycodes());
-        layout.event(Press(0, 1));
-        assert_eq!(CustomEvent::NoEvent, layout.tick());
-        assert_eq!(CustomEvent::NoEvent, layout.tick());
-        assert_keys(&[LCtrl], layout.keycodes());
-        assert_eq!(CustomEvent::NoEvent, layout.tick());
-        assert_keys(&[LCtrl, C], layout.keycodes());
-        assert_eq!(CustomEvent::NoEvent, layout.tick());
-        assert_keys(&[], layout.keycodes());
-        // Test a sequence with a Delay() (aka The Mr Owl test; duration == 3)
-        layout.event(Press(0, 2));
-        assert_eq!(CustomEvent::NoEvent, layout.tick());
-        assert_eq!(CustomEvent::NoEvent, layout.tick());
-        assert_keys(&[Y], layout.keycodes());
-        assert_eq!(CustomEvent::NoEvent, layout.tick()); // First decrement (2)
-        assert_keys(&[], layout.keycodes()); // "Eh Ooone!"
-        assert_eq!(CustomEvent::NoEvent, layout.tick()); // Second decrement (1)
-        assert_keys(&[], layout.keycodes()); // "Eh two!"
-        assert_eq!(CustomEvent::NoEvent, layout.tick()); // Final decrement (0)
-        assert_keys(&[], layout.keycodes()); // "Eh three."
-        assert_eq!(CustomEvent::NoEvent, layout.tick()); // Press() added for the next tick()
-        assert_eq!(CustomEvent::NoEvent, layout.tick()); // FakeKey Press()
-        assert_keys(&[O], layout.keycodes()); // CHOMP!
-        assert_eq!(CustomEvent::NoEvent, layout.tick());
-        assert_keys(&[], layout.keycodes());
-        // // Test really long sequences (aka macros)...
-        layout.event(Press(0, 3));
-        assert_eq!(CustomEvent::NoEvent, layout.tick());
-        assert_eq!(CustomEvent::NoEvent, layout.tick());
-        assert_keys(&[LShift], layout.keycodes());
-        assert_eq!(CustomEvent::NoEvent, layout.tick());
-        assert_keys(&[LShift, U], layout.keycodes());
-        assert_eq!(CustomEvent::NoEvent, layout.tick());
-        assert_keys(&[LShift], layout.keycodes());
-        assert_eq!(CustomEvent::NoEvent, layout.tick());
-        assert_keys(&[LShift, N], layout.keycodes());
-        assert_eq!(CustomEvent::NoEvent, layout.tick());
-        assert_keys(&[LShift], layout.keycodes());
-        assert_eq!(CustomEvent::NoEvent, layout.tick());
-        assert_keys(&[LShift, L], layout.keycodes());
-        assert_eq!(CustomEvent::NoEvent, layout.tick());
-        assert_keys(&[LShift], layout.keycodes());
-        assert_eq!(CustomEvent::NoEvent, layout.tick());
-        assert_keys(&[LShift, I], layout.keycodes());
-        assert_eq!(CustomEvent::NoEvent, layout.tick());
-        assert_keys(&[LShift], layout.keycodes());
-        assert_eq!(CustomEvent::NoEvent, layout.tick());
-        assert_keys(&[LShift, M], layout.keycodes());
-        assert_eq!(CustomEvent::NoEvent, layout.tick());
-        assert_keys(&[LShift], layout.keycodes());
-        assert_eq!(CustomEvent::NoEvent, layout.tick());
-        assert_keys(&[LShift, I], layout.keycodes());
-        assert_eq!(CustomEvent::NoEvent, layout.tick());
-        assert_keys(&[LShift], layout.keycodes());
-        assert_eq!(CustomEvent::NoEvent, layout.tick());
-        assert_keys(&[LShift, T], layout.keycodes());
-        assert_eq!(CustomEvent::NoEvent, layout.tick());
-        assert_keys(&[LShift], layout.keycodes());
-        assert_eq!(CustomEvent::NoEvent, layout.tick());
-        assert_keys(&[LShift, E], layout.keycodes());
-        assert_eq!(CustomEvent::NoEvent, layout.tick());
-        assert_keys(&[LShift], layout.keycodes());
-        assert_eq!(CustomEvent::NoEvent, layout.tick());
-        assert_keys(&[LShift, D], layout.keycodes());
-        assert_eq!(CustomEvent::NoEvent, layout.tick());
-        assert_keys(&[LShift], layout.keycodes());
-        assert_eq!(CustomEvent::NoEvent, layout.tick());
-        assert_keys(&[LShift, Space], layout.keycodes());
-        assert_eq!(CustomEvent::NoEvent, layout.tick());
-        assert_keys(&[LShift], layout.keycodes());
-        assert_eq!(CustomEvent::NoEvent, layout.tick());
-        assert_keys(&[LShift, P], layout.keycodes());
-        assert_eq!(CustomEvent::NoEvent, layout.tick());
-        assert_keys(&[LShift], layout.keycodes());
-        assert_eq!(CustomEvent::NoEvent, layout.tick());
-        assert_keys(&[LShift, O], layout.keycodes());
-        assert_eq!(CustomEvent::NoEvent, layout.tick());
-        assert_keys(&[LShift], layout.keycodes());
-        assert_eq!(CustomEvent::NoEvent, layout.tick());
-        assert_keys(&[LShift, W], layout.keycodes());
-        assert_eq!(CustomEvent::NoEvent, layout.tick());
-        assert_keys(&[LShift], layout.keycodes());
-        assert_eq!(CustomEvent::NoEvent, layout.tick());
-        assert_keys(&[LShift, E], layout.keycodes());
-        assert_eq!(CustomEvent::NoEvent, layout.tick());
-        assert_keys(&[LShift], layout.keycodes());
-        assert_eq!(CustomEvent::NoEvent, layout.tick());
-        assert_keys(&[LShift, R], layout.keycodes());
-        assert_eq!(CustomEvent::NoEvent, layout.tick());
-        assert_keys(&[LShift], layout.keycodes());
-        assert_eq!(CustomEvent::NoEvent, layout.tick());
-        assert_keys(&[LShift, Kb1], layout.keycodes());
-        assert_eq!(CustomEvent::NoEvent, layout.tick());
-        assert_keys(&[LShift], layout.keycodes());
-        assert_eq!(CustomEvent::NoEvent, layout.tick());
-        assert_keys(&[LShift, Kb1], layout.keycodes());
-        assert_eq!(CustomEvent::NoEvent, layout.tick());
-        assert_keys(&[LShift], layout.keycodes());
-        assert_eq!(CustomEvent::NoEvent, layout.tick());
-        assert_keys(&[LShift, Kb1], layout.keycodes());
-        assert_eq!(CustomEvent::NoEvent, layout.tick());
-        assert_keys(&[LShift], layout.keycodes());
-        assert_eq!(CustomEvent::NoEvent, layout.tick());
-        assert_keys(&[LShift, Kb1], layout.keycodes());
-        assert_eq!(CustomEvent::NoEvent, layout.tick());
-        assert_keys(&[LShift], layout.keycodes());
-        assert_eq!(CustomEvent::NoEvent, layout.tick());
-=======
     fn multiple_layers() {
         static LAYERS: Layers = &[
             &[&[l(1), l(2)]],
@@ -1088,7 +887,6 @@
         layout.event(Release(0, 1));
         assert_eq!(CustomEvent::NoEvent, layout.tick());
         assert_eq!(0, layout.current_layer());
->>>>>>> 23deef5d
         assert_keys(&[], layout.keycodes());
     }
 }